--- conflicted
+++ resolved
@@ -3898,7 +3898,6 @@
 
             inp = TestNamedTupleInput_1(a, b)
             train_iter(inp, type(inp))
-<<<<<<< HEAD
 
             # dictionary input.
             inp = {
@@ -3907,16 +3906,6 @@
             }
             train_iter(inp, type(inp))
 
-=======
-
-            # dictionary input.
-            inp = {
-                EXPECTED_FIELDS[0]: a,
-                EXPECTED_FIELDS[1]: b,
-            }
-            train_iter(inp, type(inp))
-
->>>>>>> 06d50b5e
         @require_backend({"gloo", "nccl"})
         @require_backends_available({"gloo", "nccl"})
         @skip_if_lt_x_gpu(2)
