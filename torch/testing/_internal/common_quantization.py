r"""Importing this file includes common utility methods and base clases for
checking quantization api and properties of resulting modules.
"""

import torch
import torch.nn as nn
import torch.nn.quantized as nnq
import torch.nn.quantized.dynamic as nnqd
import torch.distributed as dist

from torch.testing._internal.common_utils import TestCase
from torch.quantization import QuantWrapper, QuantStub, DeQuantStub, \
    default_qconfig, default_dynamic_qconfig, default_per_channel_qconfig, QConfig, default_observer, default_weight_observer, \
    propagate_qconfig_, convert, get_default_qconfig, quantize_dynamic_jit, quantize_jit, float_qparams_dynamic_qconfig, \
    get_default_qat_qconfig, PerChannelMinMaxObserver, default_dynamic_quant_observer, QConfigDynamic
from torch.quantization.quantization_mappings import (
    get_dynamic_quant_module_mappings,
    get_qconfig_propagation_list,
    get_qat_module_mappings,
)
# symbolic trace
from torch.fx import symbolic_trace

# graph mode quantization based on fx
from torch.quantization import (
    QuantType,
    prepare_fx,
    prepare_qat_fx,
    convert_fx,
)

import copy
import io
import functools
import time
import os

import unittest
import numpy as np
from torch.testing import FileCheck

class NodeSpec:
    ''' Used for checking GraphModule Node
    '''
    def __init__(self, op, target):
        '''
        op: call_function | call_module
        target:
          for call_function, target would be a function
          for call_module, target would be the type of PyTorch module
        '''
        self.op = op
        self.target = target

    @classmethod
    def call_function(cls, target):
        return NodeSpec('call_function', target)

    @classmethod
    def call_method(cls, target):
        return NodeSpec('call_method', target)

    @classmethod
    def call_module(cls, target):
        return NodeSpec('call_module', target)

    def __hash__(self):
        return hash((self.op, self.target))

    def __eq__(self, other):
        if not isinstance(other, NodeSpec):
            return NotImplemented

        return self.op == other.op and self.target == other.target

    def __repr__(self):
        return repr(self.op) + " " + repr(self.target)

def test_only_eval_fn(model, calib_data):
    r"""
    Default evaluation function takes a torch.utils.data.Dataset or a list of
    input Tensors and run the model on the dataset
    """
    for inp in calib_data:
        output = model(*inp)

_default_loss_fn = torch.nn.CrossEntropyLoss()
def test_only_train_fn(model, train_data, loss_fn=_default_loss_fn):
    r"""
    Default train function takes a torch.utils.data.Dataset and train the model
    on the dataset
    """
    optimizer = torch.optim.Adam(model.parameters(), lr=0.001)
    train_loss, correct, total = 0, 0, 0
    for i in range(10):
        model.train()
        for data, target in train_data:
            optimizer.zero_grad()
            output = model(data)
            loss = loss_fn(output, target)
            loss.backward()
            optimizer.step()
            train_loss += loss.item()
            _, predicted = torch.max(output, 1)
            total += target.size(0)
            correct += (predicted == target).sum().item()
    return train_loss, correct, total

class AverageMeter(object):
    """Computes and stores the average and current value"""
    def __init__(self, name, fmt=':f'):
        self.name = name
        self.fmt = fmt
        self.reset()

    def reset(self):
        self.val = 0
        self.avg = 0
        self.sum = 0
        self.count = 0

    def update(self, val, n=1):
        self.val = val
        self.sum += val * n
        self.count += n
        self.avg = self.sum / self.count

    def __str__(self):
        fmtstr = '{name} {val' + self.fmt + '} ({avg' + self.fmt + '})'
        return fmtstr.format(**self.__dict__)


def accuracy(output, target, topk=(1,)):
    """Computes the accuracy over the k top predictions for the specified values of k"""
    with torch.no_grad():
        maxk = max(topk)
        batch_size = target.size(0)

        _, pred = output.topk(maxk, 1, True, True)
        pred = pred.t()
        correct = pred.eq(target.view(1, -1).expand_as(pred))

        res = []
        for k in topk:
            correct_k = correct[:k].view(-1).float().sum(0, keepdim=True)
            res.append(correct_k.mul_(100.0 / batch_size))
        return res

def train_one_epoch(model, criterion, optimizer, data_loader, device, ntrain_batches):
    model.train()
    cnt = 0
    for image, target in data_loader:
        start_time = time.time()
        print('.', end='')
        cnt += 1
        image, target = image.to(device), target.to(device)
        output = model(image)
        loss = criterion(output, target)
        optimizer.zero_grad()
        loss.backward()
        optimizer.step()
        acc1, acc5 = accuracy(output, target, topk=(1, 5))
        if cnt >= ntrain_batches:
            return
    return

def ddp_setup(rank, world_size):
    os.environ['MASTER_ADDR'] = 'localhost'
    os.environ['MASTER_PORT'] = '12355'

    # initialize the process group
    dist.init_process_group("gloo", rank=rank, world_size=world_size)

def ddp_cleanup():
    dist.destroy_process_group()

def run_ddp(rank, world_size, prepared):
    ddp_setup(rank, world_size)
    prepared.cuda()
    prepared = torch.nn.parallel.DistributedDataParallel(prepared, device_ids=[rank])
    prepared.to(rank)
    model_with_ddp = prepared
    optimizer = torch.optim.SGD(model_with_ddp.parameters(), lr=0.0001)
    train_one_epoch(model_with_ddp, criterion, optimizer, dataset, rank, 1)
    ddp_cleanup()


def convert_dynamic(module):
    convert(module, get_dynamic_quant_module_mappings(), inplace=True)

def prepare_dynamic(model, qconfig_dict=None):
    propagate_qconfig_(model, qconfig_dict)

def _make_conv_test_input(
    batch_size, in_channels_per_group, input_feature_map_size,
    out_channels_per_group, groups, kernel_size, X_scale, X_zero_point, W_scale,
    W_zero_point, use_bias, use_channelwise,
):
    in_channels = in_channels_per_group * groups
    out_channels = out_channels_per_group * groups

    (X_value_min, X_value_max) = (0, 4)
    X_init = torch.randint(
        X_value_min, X_value_max,
        (batch_size, in_channels,) + input_feature_map_size)
    X = X_scale * (X_init - X_zero_point).float()
    X_q = torch.quantize_per_tensor(
        X, scale=X_scale, zero_point=X_zero_point, dtype=torch.quint8)

    W_scale = W_scale * out_channels
    W_zero_point = W_zero_point * out_channels
    # Resize W_scale and W_zero_points arrays equal to out_channels
    W_scale = W_scale[:out_channels]
    W_zero_point = W_zero_point[:out_channels]
    # For testing, we use small values for weights and for activations so that
    # no overflow occurs in vpmaddubsw instruction. If the overflow occurs in
    # qconv implementation and if there is no overflow.
    # In reference we can't exactly match the results with reference.
    # Please see the comment in qconv implementation file
    #   aten/src/ATen/native/quantized/cpu/qconv.cpp for more details.
    (W_value_min, W_value_max) = (-5, 5)
    # The operator expects them in the format
    # (out_channels, in_channels/groups,) + kernel_size
    W_init = torch.randint(
        W_value_min, W_value_max,
        (out_channels, in_channels_per_group,) + kernel_size)
    b_init = torch.randint(0, 10, (out_channels,))

    if use_channelwise:
        W_shape = (-1, 1) + (1,) * len(kernel_size)
        W_scales_tensor = torch.tensor(W_scale, dtype=torch.float)
        W_zero_points_tensor = torch.tensor(W_zero_point, dtype=torch.float)
        W = W_scales_tensor.reshape(*W_shape) * (
            W_init.float() - W_zero_points_tensor.reshape(*W_shape)).float()
        b = X_scale * W_scales_tensor * b_init.float()
        W_q = torch.quantize_per_channel(
            W, W_scales_tensor.double(), W_zero_points_tensor.long(), 0,
            dtype=torch.qint8)
    else:
        W = W_scale[0] * (W_init - W_zero_point[0]).float()
        b = X_scale * W_scale[0] * b_init.float()
        W_q = torch.quantize_per_tensor(
            W, scale=W_scale[0], zero_point=W_zero_point[0], dtype=torch.qint8)

    return (X, X_q, W, W_q, b if use_bias else None)

def skipIfNoFBGEMM(fn):
    reason = 'Quantized operations require FBGEMM. FBGEMM is only optimized for CPUs with instruction set support AVX2 or newer.'
    if isinstance(fn, type):
        if 'fbgemm' not in torch.backends.quantized.supported_engines:
            fn.__unittest_skip__ = True
            fn.__unittest_skip_why__ = reason
        return fn

    @functools.wraps(fn)
    def wrapper(*args, **kwargs):
        if 'fbgemm' not in torch.backends.quantized.supported_engines:
            raise unittest.SkipTest(reason)
        else:
            fn(*args, **kwargs)
    return wrapper

try:
    import torchvision  # noqa: F401
    HAS_TORCHVISION = True
except ImportError:
    HAS_TORCHVISION = False
skip_if_no_torchvision = unittest.skipIf(not HAS_TORCHVISION, "no torchvision")

def get_script_module(model, tracing, data):
    return torch.jit.trace(model, data) if tracing else torch.jit.script(model)

def lengths_to_offsets(t, offset_type=np.int64, use_begin_offset=True):
    """
    Convert lengths to offsets for embedding_bag
    """
    tt = np.zeros((t.shape[0] + 1,), dtype=offset_type)
    tt[1:] = t
    tt = torch.from_numpy(np.cumsum(tt, dtype=offset_type))
    if use_begin_offset:
        return tt[:-1]
    return tt[1:]

# QuantizationTestCase used as a base class for testing quantization on modules
class QuantizationTestCase(TestCase):
    def setUp(self):
        super().setUp()
        self.calib_data = [[torch.rand(2, 5, dtype=torch.float)] for _ in range(2)]
        self.train_data = [[torch.rand(2, 5, dtype=torch.float), torch.randint(0, 1, (2,), dtype=torch.long)] for _ in range(2)]
        self.img_data_1d = [[torch.rand(2, 3, 10, dtype=torch.float)]
                            for _ in range(2)]
        self.img_data_2d = [[torch.rand(1, 3, 10, 10, dtype=torch.float)]
                            for _ in range(2)]
        self.img_data_3d = [[torch.rand(1, 3, 5, 5, 5, dtype=torch.float)]
                            for _ in range(2)]
        self.img_data_1d_train = [[torch.rand(2, 3, 10, dtype=torch.float),
                                   torch.randint(0, 1, (1,), dtype=torch.long)]
                                  for _ in range(2)]
        self.img_data_2d_train = [[torch.rand(1, 3, 10, 10, dtype=torch.float),
                                   torch.randint(0, 1, (1,), dtype=torch.long)]
                                  for _ in range(2)]
        self.img_data_3d_train = [[torch.rand(1, 3, 5, 5, 5, dtype=torch.float),
                                   torch.randint(0, 1, (1,), dtype=torch.long)]
                                  for _ in range(2)]

        self.img_data_dict = {1 : self.img_data_1d,
                              2 : self.img_data_2d,
                              3 : self.img_data_3d}

        # Quant types that produce statically quantized ops
        self.static_quant_types = [QuantType.STATIC, QuantType.QAT]
        # All quant types for (fx based) graph mode quantization
        self.all_quant_types = [QuantType.DYNAMIC, QuantType.STATIC, QuantType.QAT]

    def checkNoPrepModules(self, module):
        r"""Checks the module does not contain child
            modules for quantization prepration, e.g.
            quant, dequant and observer
        """
        self.assertFalse(hasattr(module, 'quant'))
        self.assertFalse(hasattr(module, 'dequant'))

    def checkNoQconfig(self, module):
        r"""Checks the module does not contain qconfig
        """
        self.assertFalse(hasattr(module, 'qconfig'))

        for child in module.children():
            self.checkNoQconfig(child)

    def checkHasPrepModules(self, module):
        r"""Checks the module contains child
            modules for quantization prepration, e.g.
            quant, dequant and observer
        """
        self.assertTrue(hasattr(module, 'module'))
        self.assertTrue(hasattr(module, 'quant'))
        self.assertTrue(hasattr(module, 'dequant'))

    def checkObservers(self, module, propagate_qconfig_list=None, prepare_custom_config_dict=None):
        r"""Checks the module or module's leaf descendants
            have observers in preperation for quantization
        """
        if propagate_qconfig_list is None:
            propagate_qconfig_list = get_qconfig_propagation_list()
        if prepare_custom_config_dict is None:
            prepare_custom_config_dict = {}
        float_to_observed_module_class_mapping = prepare_custom_config_dict.get("float_to_observed_custom_module_class", {})

        # check if a module is a leaf module, ignoring activation_post_process attribute
        def is_leaf_module(module):
            submodule_name_count = 0
            for name, _ in module.named_children():
                if name != 'activation_post_process':
                    submodule_name_count += 1
            return submodule_name_count == 0

        if hasattr(module, 'qconfig') and module.qconfig is not None and \
           ((is_leaf_module(module) and not isinstance(module, torch.nn.Sequential)
            and type(module) in propagate_qconfig_list) or
           type(module) in float_to_observed_module_class_mapping.keys()):
            self.assertTrue(hasattr(module, 'activation_post_process'),
                            'module: ' + str(type(module)) + ' do not have observer')
        # we don't need to check observers for child modules of the
        # qat modules
        if type(module) not in get_qat_module_mappings().values() and \
           type(module) not in float_to_observed_module_class_mapping.values():
            for child in module.children():
                self.checkObservers(child, propagate_qconfig_list, prepare_custom_config_dict)

    def checkQuantDequant(self, mod):
        r"""Checks that mod has nn.Quantize and
            nn.DeQuantize submodules inserted
        """
        self.assertEqual(type(mod.quant), nnq.Quantize)
        self.assertEqual(type(mod.dequant), nnq.DeQuantize)

    def checkWrappedQuantizedLinear(self, mod):
        r"""Checks that mod has been swapped for an nnq.Linear
            module, the bias is qint32, and that the module
            has Quantize and DeQuantize submodules
        """
        self.assertEqual(type(mod.module), nnq.Linear)
        self.checkQuantDequant(mod)

    def checkQuantizedLinear(self, mod):
        self.assertEqual(type(mod), nnq.Linear)

    def checkDynamicQuantizedLinear(self, mod, dtype):
        r"""Checks that mod has been swapped for an nnqd.Linear
            module, the bias is float.
        """
        self.assertEqual(type(mod), nnqd.Linear)
        self.assertEqual(mod._packed_params.dtype, dtype)

    def check_eager_serialization(self, ref_model, loaded_model, x):
        # Check state dict serialization and torch.save APIs
        model_dict = ref_model.state_dict()
        b = io.BytesIO()
        torch.save(model_dict, b)
        b.seek(0)
        loaded_dict = torch.load(b)
        loaded_model.load_state_dict(loaded_dict)
        ref_out = ref_model(*x)
        load_out = loaded_model(*x)

        def check_outputs(ref_out, load_out):
            self.assertEqual(ref_out[0], load_out[0])
            if isinstance(ref_out[1], tuple):
                self.assertEqual(ref_out[1][0], load_out[1][0])
                self.assertEqual(ref_out[1][1], load_out[1][1])
            else:
                self.assertEqual(ref_out[1], load_out[1])

        check_outputs(ref_out, load_out)
        b = io.BytesIO()
        torch.save(ref_model, b)
        b.seek(0)
        loaded = torch.load(b)
        load_out = loaded(*x)
        check_outputs(ref_out, load_out)

    def check_weight_bias_api(self, ref_model, weight_keys, bias_keys):
        weight = ref_model.get_weight()
        bias = ref_model.get_bias()
        self.assertEqual(weight_keys ^ weight.keys(), set())
        self.assertEqual(bias_keys ^ bias.keys(), set())

    def checkDynamicQuantizedLSTM(self, mod, reference_module_type, dtype):
        r"""Checks that mod has been swapped for an nnqd.LSTM type
            module, the bias is float.
        """
        wt_dtype_map = {torch.qint8: 'quantized_dynamic', torch.float16: 'quantized_fp16'}
        self.assertEqual(type(mod), reference_module_type)
        for packed_params in mod._all_weight_values:
            self.assertEqual(packed_params.param.__getstate__()[0][0], wt_dtype_map[dtype])

    def checkLinear(self, mod):
        self.assertEqual(type(mod), torch.nn.Linear)

    def checkDynamicQuantizedModule(self, mod, reference_module_type, dtype):
        r"""Checks that mod has been swapped for an nnqd.Linear
            module, the bias is float.
        """
        wt_dtype_map = {torch.qint8: 'quantized_dynamic', torch.float16: 'quantized_fp16'}
        self.assertEqual(type(mod), reference_module_type)
        if hasattr(mod, '_all_weight_values'):
            for packed_params in mod._all_weight_values:
                self.assertEqual(packed_params.param.__getstate__()[0][0], wt_dtype_map[dtype])

    def checkScriptable(self, orig_mod, calib_data, check_save_load=False):
        scripted = torch.jit.script(orig_mod)
        self._checkScriptable(orig_mod, scripted, calib_data, check_save_load)

        # Use first calib_data entry as trace input
        traced = torch.jit.trace(orig_mod, calib_data[0])
        self._checkScriptable(orig_mod, traced, calib_data, check_save_load)

    # Call this twice: once for a scripted module and once for a traced module
    def _checkScriptable(self, orig_mod, script_mod, calib_data, check_save_load):
        self._checkModuleCorrectnessAgainstOrig(orig_mod, script_mod, calib_data)

        # Test save/load
        buffer = io.BytesIO()
        torch.jit.save(script_mod, buffer)

        buffer.seek(0)
        loaded_mod = torch.jit.load(buffer)
        # Pending __get_state_ and __set_state__ support
        # See tracking task https://github.com/pytorch/pytorch/issues/23984
        if check_save_load:
            self._checkModuleCorrectnessAgainstOrig(orig_mod, loaded_mod, calib_data)

    def _checkModuleCorrectnessAgainstOrig(self, orig_mod, test_mod, calib_data):
        for inp in calib_data:
            ref_output = orig_mod(*inp)
            scripted_output = test_mod(*inp)
            self.assertEqual(scripted_output, ref_output)


    def checkGraphModeOp(self, module, inputs, quantized_op, tracing=False, debug=False,
                         check=True, eval_mode=True, dynamic=False, qconfig=None):
        if debug:
            print('Testing:', str(module))
        qconfig_dict = {'': get_default_qconfig(torch.backends.quantized.engine)}

        if eval_mode:
            module = module.eval()
        if dynamic:
            qconfig_dict = {'': default_dynamic_qconfig if qconfig is None else qconfig}
        model = get_script_module(module, tracing, inputs[0]).eval()
        if debug:
            print('input graph:', model.graph)
        models = {}
        outputs = {}
        for d in [True, False]:
            if dynamic:
                models[d] = quantize_dynamic_jit(model, qconfig_dict, debug=d)
                # make sure it runs
                outputs[d] = models[d](inputs)
            else:
                # module under test can contain in-place ops, and we depend on
                # input data staying constant for comparisons
                inputs_copy = copy.deepcopy(inputs)
                models[d] = quantize_jit(
                    model, qconfig_dict, test_only_eval_fn, [inputs_copy], inplace=False,
                    debug=d)
                # make sure it runs
                outputs[d] = models[d](*inputs[0])

        if debug:
            print('debug graph:', models[True].graph)
            print('non debug graph:', models[False].graph)

        if check:
            # debug and non-debug option should have the same numerics
            self.assertEqual(outputs[True], outputs[False])

            # non debug graph should produce quantized op
            FileCheck().check(quantized_op) \
                       .run(models[False].graph)

        return models[False]

    def checkGraphModuleNodes(
            self, graph_module,
            expected_node=None,
            expected_node_occurrence=None,
            expected_node_list=None):
        """ Check if GraphModule contains the target node
        Args:
            graph_module: the GraphModule instance we want to check
            expected_node, expected_node_occurrence, expected_node_list:
               see docs for checkGraphModeFxOp
        """
        nodes_in_graph = dict()
        node_list = []
        modules = dict(graph_module.named_modules())
        for node in graph_module.graph.nodes:
            n = None
            if node.op == 'call_function' or node.op == 'call_method':
                n = NodeSpec(node.op, node.target)
            elif node.op == 'call_module':
                n = NodeSpec(node.op, type(modules[node.target]))

            if n is not None:
                node_list.append(n)
                if n in nodes_in_graph:
                    nodes_in_graph[n] += 1
                else:
                    nodes_in_graph[n] = 1

        if expected_node is not None:
            self.assertTrue(expected_node in nodes_in_graph, 'node:' + str(expected_node) +
                            ' not found in the graph module')

        if expected_node_occurrence is not None:
            for expected_node, occurrence in expected_node_occurrence.items():
                if occurrence != 0:
                    self.assertTrue(
                        expected_node in nodes_in_graph,
                        'Check failed for node:' + str(expected_node) +
                        ' not found')
                    self.assertTrue(
                        nodes_in_graph[expected_node] == occurrence,
                        'Check failed for node:' + str(expected_node) +
                        ' Expected occurrence:' + str(occurrence) +
                        ' Found occurrence:' + str(nodes_in_graph[expected_node]))
                else:
                    self.assertTrue(
                        expected_node not in nodes_in_graph,
                        'Check failed for node:' + str(expected_node) +
                        ' expected no occurrence but found')

        if expected_node_list is not None:
            cur_index = 0
            for n in node_list:
                if cur_index == len(expected_node_list):
                    return
                if n == expected_node_list[cur_index]:
                    cur_index += 1
            self.assertTrue(
                cur_index == len(expected_node_list),
                "Check failed for graph:" +
                self.printGraphModule(graph_module, print_str=False) +
                "Expected ordered list:" +
                str(expected_node_list))

    def printGraphModule(self, graph_module, print_str=True):
        modules = dict(graph_module.named_modules())
        node_infos = []
        for n in graph_module.graph.nodes:
            node_info = ' '.join(map(repr, [n.op, n.name, n.target, n.args, n.kwargs]))
            if n.op == 'call_module':
                node_info += ' module type: ' + repr(type(modules[n.target]))
            node_infos.append(node_info)
        str_to_print = '\n'.join(node_infos)
        if print_str:
            print(str_to_print)
        return str_to_print

    def checkGraphModeFxOp(self, model, inputs, quant_type,
                           expected_node=None,
                           expected_node_occurrence=None,
                           expected_node_list=None,
                           debug=False,
                           print_debug_info=False):
        """ Quantizes model with graph mode quantization on fx and check if the
        quantized model contains the quantized_node

        Args:
            model: floating point torch.nn.Module
            inputs: one positional sample input arguments for model
            expected_node: NodeSpec
                  e.g. NodeSpec.call_function(torch.quantize_per_tensor)
            expected_node_occurrence: a dict from NodeSpec to
                  expected number of occurences (int)
                  e.g. {NodeSpec.call_function(torch.quantize_per_tensor) : 1,
                        NodeSpec.call_method('dequantize'): 1}
            expected_node_list: a list of NodeSpec, used to check the order
                  of the occurrence of Node
                  e.g. [NodeSpec.call_function(torch.quantize_per_tensor),
                        NodeSpec.call_module(nnq.Conv2d),
                        NodeSpec.call_function(F.hardtanh_),
                        NodeSpec.call_method('dequantize')]
        """
        # TODO: make img_data a single example instead of a list
        if type(inputs) == list:
            inputs = inputs[0]
        if quant_type == QuantType.QAT:
            qconfig = get_default_qat_qconfig(torch.backends.quantized.engine)
            model.train()
        elif quant_type == QuantType.STATIC:
            qconfig = get_default_qconfig(torch.backends.quantized.engine)
            model.eval()
        else:
            qconfig = default_dynamic_qconfig
            model.eval()

        original = symbolic_trace(model)
        if quant_type == QuantType.QAT:
            prepare = prepare_qat_fx
        else:
            prepare = prepare_fx

        qconfig_dict = {'': qconfig}
        prepared = prepare(original, qconfig_dict)
        prepared(*inputs)
        qgraph = convert_fx(prepared)
        qgraph_debug = convert_fx(prepared, debug=True)

        result = qgraph(*inputs)
        result_debug = qgraph_debug(*inputs)

<<<<<<< HEAD
        # numeric match for debug option for dynamic
        # quantized op is not needed right now
        if quant_type != QuantType.DYNAMIC:
            self.assertEqual((result - result_debug).abs().max(), 0), \
                'Expecting debug and non-debug option to produce identical result'

=======
>>>>>>> e6ed8879
        qgraph_to_check = qgraph_debug if debug else qgraph
        if print_debug_info:
            print()
            print('quant type:', quant_type)
            print('origianl graph module:', type(model))
            self.printGraphModule(original)
            print()
            print('quantized graph module:', type(qgraph_to_check))
            self.printGraphModule(qgraph_to_check)
            print()
        self.checkGraphModuleNodes(
            qgraph_to_check, expected_node, expected_node_occurrence, expected_node_list)


    def checkEmbeddingSerialization(self, qemb, num_embeddings, embedding_dim, indices, offsets,
                                    set_qconfig, is_emb_bag, dtype=torch.quint8):
        # Test serialization of dynamic EmbeddingBag module using state_dict
        if is_emb_bag:
            inputs = [indices, offsets]
        else:
            inputs = [indices]
        emb_dict = qemb.state_dict()
        b = io.BytesIO()
        torch.save(emb_dict, b)
        b.seek(0)
        loaded_dict = torch.load(b)
        embedding_unpack = torch.ops.quantized.embedding_bag_unpack
        # Check unpacked weight values explicitly
        for key in emb_dict:
            if isinstance(emb_dict[key], torch._C.ScriptObject):
                assert isinstance(loaded_dict[key], torch._C.ScriptObject)
                emb_weight = embedding_unpack(emb_dict[key])
                loaded_weight = embedding_unpack(loaded_dict[key])
                self.assertEqual(emb_weight, loaded_weight)

        # Check state dict serialization and torch.save APIs
        if is_emb_bag:
            loaded_qemb = nnq.EmbeddingBag(num_embeddings=num_embeddings, embedding_dim=embedding_dim,
                                           include_last_offset=True, mode='sum', dtype=dtype)
        else:
            loaded_qemb = nnq.Embedding(num_embeddings=num_embeddings, embedding_dim=embedding_dim, dtype=dtype)
        self.check_eager_serialization(qemb, loaded_qemb, inputs)

        loaded_qemb.load_state_dict(loaded_dict)
        self.assertEqual(embedding_unpack(qemb._packed_params._packed_weight),
                         embedding_unpack(loaded_qemb._packed_params._packed_weight))


        # Test JIT serialization
        self.checkScriptable(qemb, [inputs], check_save_load=True)

        # Test from_float call
        if is_emb_bag:
            float_embedding = torch.nn.EmbeddingBag(num_embeddings=num_embeddings, embedding_dim=embedding_dim,
                                                    include_last_offset=True, scale_grad_by_freq=False, mode='sum')
        else:
            float_embedding = torch.nn.Embedding(num_embeddings=num_embeddings, embedding_dim=embedding_dim)

        if set_qconfig:
            float_qparams_observer = PerChannelMinMaxObserver.with_args(dtype=dtype,
                                                                        qscheme=torch.per_channel_affine_float_qparams,
                                                                        ch_axis=0)
            float_embedding.qconfig = QConfigDynamic(activation=default_dynamic_quant_observer,
                                                     weight=float_qparams_observer)

        prepare_dynamic(float_embedding)

        float_embedding(*inputs)
        if is_emb_bag:
            q_embeddingbag = nnq.EmbeddingBag.from_float(float_embedding)
            expected_name = "QuantizedEmbeddingBag"
        else:
            q_embeddingbag = nnq.Embedding.from_float(float_embedding)
            expected_name = "QuantizedEmbedding"

        q_embeddingbag(*inputs)

        self.assertTrue(expected_name in str(q_embeddingbag))


# Below are a series of neural net models to use in testing quantization
# Single layer models
class SingleLayerLinearModel(torch.nn.Module):
    def __init__(self):
        super().__init__()
        self.fc1 = torch.nn.Linear(5, 5).to(dtype=torch.float)

    def forward(self, x):
        x = self.fc1(x)
        return x

class AnnotatedSingleLayerLinearModel(torch.nn.Module):
    def __init__(self, qengine='fbgemm'):
        super().__init__()
        self.qconfig = torch.quantization.get_default_qconfig(qengine)
        self.fc1 = QuantWrapper(torch.nn.Linear(5, 5).to(dtype=torch.float))

    def forward(self, x):
        x = self.fc1(x)
        return x

class SingleLayerLinearDynamicModel(torch.nn.Module):
    def __init__(self, qengine='fbgemm'):
        super().__init__()
        self.qconfig = torch.quantization.get_default_qconfig(qengine)
        self.fc1 = torch.nn.Linear(5, 5).to(dtype=torch.float)

    def forward(self, x):
        x = self.fc1(x)
        return x

class RNNDynamicModel(torch.nn.Module):
    def __init__(self, mod_type):
        super().__init__()
        self.qconfig = default_dynamic_qconfig
        if mod_type == 'GRU':
            self.mod = torch.nn.GRU(2, 2).to(dtype=torch.float)
        if mod_type == 'LSTM':
            self.mod = torch.nn.LSTM(2, 2).to(dtype=torch.float)

    def forward(self, x):
        x = self.mod(x)
        return x

class RNNCellDynamicModel(torch.nn.Module):
    def __init__(self, mod_type):
        super().__init__()
        self.qconfig = default_dynamic_qconfig
        if mod_type == 'GRUCell':
            self.mod = torch.nn.GRUCell(2, 2).to(dtype=torch.float)
        if mod_type == 'LSTMCell':
            self.mod = torch.nn.LSTMCell(2, 2).to(dtype=torch.float)
        if mod_type == 'RNNReLU':
            self.mod = torch.nn.RNNCell(2, 2, nonlinearity='relu').to(dtype=torch.float)
        if mod_type == 'RNNTanh':
            self.mod = torch.nn.RNNCell(2, 2, nonlinearity='tanh').to(dtype=torch.float)

    def forward(self, x):
        x = self.mod(x)
        return x

class LSTMwithHiddenDynamicModel(torch.nn.Module):
    def __init__(self, qengine='fbgemm'):
        super().__init__()
        self.qconfig = torch.quantization.get_default_qconfig(qengine)
        self.lstm = torch.nn.LSTM(2, 2).to(dtype=torch.float)

    def forward(self, x, hid):
        x, hid = self.lstm(x, hid)
        return x, hid

class ConvModel(torch.nn.Module):
    def __init__(self):
        super().__init__()
        self.conv = torch.nn.Conv2d(3, 5, 3, bias=False).to(dtype=torch.float)

    def forward(self, x):
        x = self.conv(x)
        return x

class ConvTransposeModel(torch.nn.Module):
    def __init__(self):
        super().__init__()
        self.conv = torch.nn.ConvTranspose2d(3, 5, 3, bias=False).to(dtype=torch.float)

    def forward(self, x):
        x = self.conv(x)
        return x

class AnnotatedConvModel(torch.nn.Module):
    def __init__(self, qengine):
        super().__init__()
        self.qconfig = torch.quantization.get_default_qconfig(qengine)
        self.conv = torch.nn.Conv2d(3, 5, 3, bias=False).to(dtype=torch.float)
        self.quant = QuantStub()
        self.dequant = DeQuantStub()

    def forward(self, x):
        x = self.quant(x)
        x = self.conv(x)
        x = self.dequant(x)
        return x

class AnnotatedConvTransposeModel(torch.nn.Module):
    def __init__(self, qengine):
        super().__init__()
        self.qconfig = torch.quantization.get_default_qconfig(qengine)
        self.conv = torch.nn.ConvTranspose2d(3, 5, 3, bias=False).to(dtype=torch.float)
        self.quant = QuantStub()
        self.dequant = DeQuantStub()

    def forward(self, x):
        x = self.quant(x)
        x = self.conv(x)
        x = self.dequant(x)
        return x

class ConvBnModel(torch.nn.Module):
    def __init__(self):
        super().__init__()
        self.conv = torch.nn.Conv2d(3, 5, 3, bias=False).to(dtype=torch.float)
        self.bn = torch.nn.BatchNorm2d(5).to(dtype=torch.float)

    def forward(self, x):
        x = self.conv(x)
        x = self.bn(x)
        return x

class AnnotatedConvBnModel(torch.nn.Module):
    def __init__(self):
        super().__init__()
        self.qconfig = default_qconfig
        self.conv = torch.nn.Conv2d(3, 5, 3, bias=False).to(dtype=torch.float)
        self.bn = torch.nn.BatchNorm2d(5).to(dtype=torch.float)
        self.quant = QuantStub()
        self.dequant = DeQuantStub()

    def forward(self, x):
        x = self.quant(x)
        x = self.conv(x)
        x = self.bn(x)
        x = self.dequant(x)
        return x

class AnnotatedConvBnReLUModel(torch.nn.Module):
    def __init__(self, qengine='fbgemm'):
        super(AnnotatedConvBnReLUModel, self).__init__()
        self.qconfig = torch.quantization.get_default_qconfig(qengine)
        self.conv = torch.nn.Conv2d(3, 5, 3, bias=False).to(dtype=torch.float)
        self.bn = torch.nn.BatchNorm2d(5).to(dtype=torch.float)
        self.relu = nn.ReLU(inplace=True)
        self.quant = QuantStub()
        self.dequant = DeQuantStub()

    def forward(self, x):
        x = self.quant(x)
        x = self.conv(x)
        x = self.bn(x)
        x = self.relu(x)
        x = self.dequant(x)
        return x

    def fuse_model(self):
        torch.quantization.fuse_modules(self, [['conv', 'bn', 'relu']], inplace=True)

class TwoLayerLinearModel(torch.nn.Module):
    def __init__(self):
        super().__init__()
        self.fc1 = torch.nn.Linear(5, 8).to(dtype=torch.float)
        self.fc2 = torch.nn.Linear(8, 5).to(dtype=torch.float)

    def forward(self, x):
        x = self.fc1(x)
        x = self.fc2(x)
        return x

class LinearModelWithSubmodule(nn.Module):
    def __init__(self):
        super(LinearModelWithSubmodule, self).__init__()
        self.subm = TwoLayerLinearModel()
        self.fc = nn.Linear(5, 5)

    def forward(self, x):
        x = self.subm(x)
        x = self.fc(x)
        return x

class AnnotatedTwoLayerLinearModel(torch.nn.Module):
    def __init__(self):
        super().__init__()
        self.fc1 = torch.nn.Linear(5, 8).to(dtype=torch.float)
        self.fc2 = QuantWrapper(torch.nn.Linear(8, 5).to(dtype=torch.float))
        self.fc2.qconfig = torch.quantization.get_default_qconfig("fbgemm")

    def forward(self, x):
        x = self.fc1(x)
        x = self.fc2(x)
        return x

class ActivationsTestModel(torch.nn.Module):
    def __init__(self):
        super().__init__()
        self.qconfig = torch.quantization.get_default_qconfig("fbgemm")
        self.quant = torch.quantization.QuantStub()
        self.hardswish = torch.nn.Hardswish().to(dtype=torch.float)
        self.elu = torch.nn.ELU().to(dtype=torch.float)
        self.dequant = torch.quantization.DeQuantStub()

    def forward(self, x):
        x = self.quant(x)
        x = self.hardswish(x)
        x = self.elu(x)
        x = self.dequant(x)
        return x

class LinearReluModel(torch.nn.Module):
    def __init__(self):
        super().__init__()
        self.fc = torch.nn.Linear(5, 5).to(dtype=torch.float)
        self.relu = torch.nn.ReLU()

    def forward(self, x):
        x = self.relu(self.fc(x))
        return x

class NormalizationTestModel(torch.nn.Module):
    def __init__(self):
        super().__init__()
        self.quant = torch.quantization.QuantStub()
        self.fc1 = torch.nn.Linear(5, 8).to(dtype=torch.float)
        self.layer_norm = torch.nn.LayerNorm((8))
        self.group_norm = torch.nn.GroupNorm(2, 8)
        self.instance_norm1d = torch.nn.InstanceNorm1d(8)
        self.instance_norm2d = torch.nn.InstanceNorm2d(8)
        self.instance_norm3d = torch.nn.InstanceNorm3d(8)

    def forward(self, x):
        x = self.quant(x)
        x = self.fc1(x)
        x = self.layer_norm(x)
        x = self.group_norm(x.unsqueeze(-1))
        x = self.instance_norm1d(x)
        x = self.instance_norm2d(x.unsqueeze(-1))
        x = self.instance_norm3d(x.unsqueeze(-1))
        return x

class NestedModel(torch.nn.Module):
    def __init__(self):
        super().__init__()
        self.sub1 = LinearReluModel()
        self.sub2 = TwoLayerLinearModel()
        self.fc3 = torch.nn.Linear(5, 5).to(dtype=torch.float)

    def forward(self, x):
        x = self.sub1(x)
        x = self.sub2(x)
        x = self.fc3(x)
        return x

class AnnotatedNestedModel(torch.nn.Module):
    def __init__(self, qengine):
        super().__init__()
        self.sub1 = LinearReluModel()
        self.sub2 = TwoLayerLinearModel()
        self.fc3 = QuantWrapper(torch.nn.Linear(5, 5).to(dtype=torch.float))
        self.fc3.qconfig = default_qconfig
        self.sub2.fc1 = QuantWrapper(self.sub2.fc1)
        if qengine == 'fbgemm':
            self.sub2.fc1.qconfig = default_per_channel_qconfig
        else:
            self.sub2.fc1.qconfig = default_qconfig

    def forward(self, x):
        x = self.sub1(x)
        x = self.sub2(x)
        x = self.fc3(x)
        return x

class AnnotatedSubNestedModel(torch.nn.Module):
    def __init__(self):
        super().__init__()
        self.sub1 = LinearReluModel()
        self.sub2 = QuantWrapper(TwoLayerLinearModel())
        self.fc3 = QuantWrapper(torch.nn.Linear(5, 5).to(dtype=torch.float))
        self.fc3.qconfig = default_qconfig
        self.sub2.qconfig = default_qconfig

    def forward(self, x):
        x = self.sub1(x)
        x = self.sub2(x)
        x = self.fc3(x)
        return x

class AnnotatedCustomConfigNestedModel(torch.nn.Module):
    def __init__(self):
        super().__init__()
        self.sub1 = LinearReluModel()
        self.sub2 = TwoLayerLinearModel()
        self.fc3 = QuantWrapper(torch.nn.Linear(5, 5).to(dtype=torch.float))
        self.fc3.qconfig = default_qconfig
        self.sub2.qconfig = default_qconfig

        custom_options = {
            'dtype': torch.quint8,
            'qscheme': torch.per_tensor_affine
        }
        custom_qconfig = QConfig(activation=default_observer.with_args(**custom_options),
                                 weight=default_weight_observer)
        self.sub2.fc1.qconfig = custom_qconfig

        self.sub2.fc1 = QuantWrapper(self.sub2.fc1)
        self.sub2.fc2 = QuantWrapper(self.sub2.fc2)

    def forward(self, x):
        x = self.sub1(x)
        x = self.sub2(x)
        x = self.fc3(x)
        return x

class QuantSubModel(torch.nn.Module):
    def __init__(self):
        super().__init__()
        self.sub1 = LinearReluModel()
        self.sub2 = QuantWrapper(TwoLayerLinearModel())
        self.sub2.qconfig = default_qconfig
        self.fc3 = torch.nn.Linear(5, 5).to(dtype=torch.float)
        self.fc3.qconfig = default_qconfig

    def forward(self, x):
        x = self.sub1(x)
        x = self.sub2(x)
        x = self.fc3(x)
        return x

class InnerModule(torch.nn.Module):
    def __init__(self):
        super().__init__()
        self.fc1 = torch.nn.Linear(5, 8).to(dtype=torch.float)
        self.relu1 = torch.nn.ReLU()
        self.fc2 = torch.nn.Linear(8, 5).to(dtype=torch.float)
        self.relu2 = torch.nn.ReLU()

    def forward(self, x):
        return self.relu2(self.fc2(self.relu1(self.fc1(x))))

    def fuse_modules(self):
        fusable_layers = []
        named_children = list(self.named_children())
        for idx, (current_name, layer) in enumerate(named_children):
            if isinstance(layer, torch.nn.Linear):
                if idx >= len(named_children) - 1:
                    break
                if isinstance(named_children[idx + 1][1], torch.nn.ReLU):
                    fusable_layers.append([current_name,
                                           named_children[idx + 1][0]])
        torch.quantization.fuse_modules(self, fusable_layers, inplace=True)

class SkipQuantModel(torch.nn.Module):
    r"""We can skip quantization by explicitly
    setting qconfig of a submodule to None
    """
    def __init__(self):
        super().__init__()
        self.sub = InnerModule()
        self.fc = torch.nn.Linear(5, 5).to(dtype=torch.float)

    def forward(self, x):
        return self.fc(self.sub(x))

    def fuse_modules(self):
        self.sub.fuse_modules()

class AnnotatedSkipQuantModel(torch.nn.Module):
    r"""We can skip quantization by explicitly
    setting qconfig of a submodule to None
    """
    def __init__(self, qengine):
        super().__init__()
        self.qconfig = torch.quantization.get_default_qconfig(qengine)
        self.sub = QuantWrapper(InnerModule())
        self.fc = torch.nn.Linear(5, 5).to(dtype=torch.float)
        # don't quantize this fc
        self.fc.qconfig = None

    def forward(self, x):
        return self.fc(self.sub(x))

    def fuse_modules(self):
        self.sub.module.fuse_modules()

class QuantStubModel(torch.nn.Module):
    r"""A Module with manually inserted `QuantStub` and `DeQuantStub`
    """
    def __init__(self):
        super().__init__()
        self.qconfig = torch.quantization.get_default_qconfig("qnnpack")
        self.quant = QuantStub()
        self.dequant = DeQuantStub()
        self.fc = torch.nn.Linear(5, 5).to(dtype=torch.float)

    def forward(self, x):
        x = self.quant(x)
        x = self.fc(x)
        return self.dequant(x)

class ManualLinearQATModel(torch.nn.Module):
    r"""A Module with manually inserted `QuantStub` and `DeQuantStub`
    """
    def __init__(self, qengine):
        super().__init__()
        self.qconfig = torch.quantization.get_default_qat_qconfig(qengine)
        self.quant = QuantStub()
        self.dequant = DeQuantStub()
        self.fc1 = torch.nn.Linear(5, 1).to(dtype=torch.float)
        self.fc2 = torch.nn.Linear(1, 10).to(dtype=torch.float)

    def forward(self, x):
        x = self.quant(x)
        x = self.fc1(x)
        x = self.fc2(x)
        return self.dequant(x)

class ManualConvLinearQATModel(torch.nn.Module):
    r"""A module with manually inserted `QuantStub` and `DeQuantStub`
    and contains both linear and conv modules
    """
    def __init__(self):
        super().__init__()
        self.qconfig = torch.quantization.get_default_qat_qconfig("qnnpack")
        self.quant = QuantStub()
        self.dequant = DeQuantStub()
        self.conv = torch.nn.Conv2d(3, 1, kernel_size=3).to(dtype=torch.float)
        self.fc1 = torch.nn.Linear(64, 10).to(dtype=torch.float)
        self.fc2 = torch.nn.Linear(10, 10).to(dtype=torch.float)

    def forward(self, x):
        x = self.quant(x)
        x = self.conv(x)
        x = x.view(-1, 64).contiguous()
        x = self.fc1(x)
        x = self.fc2(x)
        return self.dequant(x)


class SubModelForFusion(nn.Module):
    def __init__(self):
        super().__init__()
        self.conv = nn.Conv2d(2, 2, 1, bias=None).to(dtype=torch.float)
        self.bn = nn.BatchNorm2d(2).to(dtype=torch.float)

    def forward(self, x):
        x = self.conv(x)
        x = self.bn(x)
        return x


class SubModelWithoutFusion(nn.Module):
    def __init__(self):
        super().__init__()
        self.conv = nn.Conv2d(2, 2, 1, bias=None).to(dtype=torch.float)
        self.relu = nn.ReLU(inplace=False).to(dtype=torch.float)

    def forward(self, x):
        return self.relu(self.conv(x))

class ModelForFusion(nn.Module):
    def __init__(self, qconfig):
        super().__init__()
        self.conv1 = nn.Conv2d(3, 2, 1, bias=None).to(dtype=torch.float)
        self.bn1 = nn.BatchNorm2d(2).to(dtype=torch.float)
        self.relu1 = nn.ReLU(inplace=True).to(dtype=torch.float)
        self.sub1 = SubModelForFusion()
        self.sub2 = SubModelWithoutFusion()
        self.fc = nn.Linear(36, 10).to(dtype=torch.float)
        self.quant = QuantStub()
        self.dequant = DeQuantStub()
        self.qconfig = qconfig
        self.conv2 = nn.Conv3d(3, 2, (1, 1, 1), bias=None).to(dtype=torch.float)
        self.relu2 = nn.ReLU(inplace=False).to(dtype=torch.float)
        self.bn2 = nn.BatchNorm3d(2).to(dtype=torch.float)
        self.relu3 = nn.ReLU(inplace=True).to(dtype=torch.float)
        self.conv3 = nn.Conv1d(3, 3, 2).to(dtype=torch.float)
        self.bn3 = nn.BatchNorm1d(3).to(dtype=torch.float)
        self.relu4 = nn.ReLU(inplace=True).to(dtype=torch.float)
        # don't quantize sub2
        self.sub2.qconfig = None
        self.fc.qconfig = None

    def forward(self, x):
        x = x.squeeze(2)
        x = self.quant(x)
        x = self.conv3(x)
        x = self.bn3(x)
        x = self.relu4(x)
        x = x.unsqueeze(2)
        y = x.unsqueeze(2)
        x = self.conv1(x)
        x = self.bn1(x)
        x = self.relu1(x)
        x = self.sub1(x)
        x = self.dequant(x)
        x = self.sub2(x)
        x = x.view(-1, 36).contiguous()
        x = self.fc(x)
        y = self.conv2(y)
        y = self.relu2(y)
        y = self.bn2(y)
        y = self.relu3(y)
        y = self.dequant(y)
        return x

class ConvBNReLU(nn.Sequential):
    def __init__(self):
        super().__init__(
            nn.Conv2d(3, 3, 1, 1, bias=False),
            nn.BatchNorm2d(3),
            nn.ReLU(inplace=False)
        )

class ModelWithSequentialFusion(nn.Module):
    def __init__(self):
        super().__init__()
        self.conv1 = nn.Conv2d(3, 3, 1)
        self.relu1 = nn.ReLU(inplace=False)
        layers = []
        for i in range(3):
            layers.append(ConvBNReLU())
        self.features = nn.Sequential(*layers)
        head = [nn.Linear(300, 10), nn.ReLU(inplace=False)]
        self.classifier = nn.Sequential(*head)
        self.seq = nn.Sequential()
        self.quant = QuantStub()
        self.dequant = DeQuantStub()

    def forward(self, x):
        x = self.quant(x)
        x = self.conv1(x)
        x = self.relu1(x)
        x = self.features(x)
        x = torch.reshape(x, (-1, 3 * 10 * 10))
        x = self.classifier(x)
        x = self.seq(x)
        x = self.dequant(x)
        return x

class ModelForFusionWithBias(nn.Module):
    def __init__(self):
        super().__init__()
        self.conv1 = nn.Conv2d(3, 2, 5, bias=True).to(dtype=torch.float)
        self.bn1 = nn.BatchNorm2d(2).to(dtype=torch.float)
        self.relu1 = nn.ReLU(inplace=True).to(dtype=torch.float)
        self.conv2 = nn.Conv2d(2, 2, 1, bias=True).to(dtype=torch.float)
        self.bn2 = nn.BatchNorm2d(2).to(dtype=torch.float)
        self.quant = QuantStub()
        self.dequant = DeQuantStub()

    def forward(self, x):
        x = self.quant(x)
        x = self.conv1(x)
        x = self.bn1(x)
        x = self.relu1(x)
        x = self.conv2(x)
        x = self.bn2(x)
        x = self.dequant(x)
        return x

class DummyObserver(torch.nn.Module):
    def calculate_qparams(self):
        return 1.0, 0

    def forward(self, x):
        return x


class ModelWithFunctionals(torch.nn.Module):
    def __init__(self):
        super().__init__()
        self.mycat = nnq.FloatFunctional()
        self.myadd = nnq.FloatFunctional()
        self.myadd_relu = nnq.FloatFunctional()
        # Tracing doesnt work yet for c10 ops with scalar inputs
        # https://github.com/pytorch/pytorch/issues/27097
        # self.my_scalar_add = nnq.FloatFunctional()
        # self.my_scalar_mul = nnq.FloatFunctional()

    def forward(self, x):
        y = self.mycat.cat([x, x, x])
        z = self.myadd.add(y, y)
        w = self.myadd_relu.add_relu(z, z)
        # Tracing doesnt work yet for c10 ops with scalar inputs
        # https://github.com/pytorch/pytorch/issues/27097
        # w = self.my_scalar_add.add_scalar(w, -0.5)
        # w = self.my_scalar_mul.mul_scalar(w, 0.5)
        return w


class ResNetBase(torch.nn.Module):
    def __init__(self):
        super().__init__()
        norm_layer = nn.BatchNorm2d
        inplanes = 3
        self.conv1 = nn.Conv2d(inplanes, inplanes, (1, 1), bias=False)
        self.bn1 = norm_layer(inplanes)
        self.relu1 = nn.ReLU()
        self.relu2 = nn.ReLU()
        self.downsample = torch.nn.Identity()
        self.myop = nn.quantized.FloatFunctional()
        self.avgpool = nn.AdaptiveAvgPool2d((1, 1))


    def forward(self, x):
        out = self.conv1(x)
        out = self.bn1(out)
        out = self.relu1(out)
        identity = self.downsample(x)
        out = self.myop.add(out, identity)
        out = self.relu2(out)
        out = self.avgpool(out)
        return out

class ModelMultipleOps(torch.nn.Module):
    def __init__(self):
        super().__init__()
        norm_layer = nn.BatchNorm2d
        inplanes = 3
        self.conv1 = nn.Conv2d(inplanes, inplanes, (1, 1), bias=False)
        self.conv2 = nn.Conv2d(inplanes, inplanes, (1, 1), bias=False)
        self.bn1 = norm_layer(inplanes)
        self.relu1 = nn.ReLU()
        self.relu2 = nn.ReLU()
        self.downsample = torch.nn.Identity()
        self.skip_add = nn.quantized.FloatFunctional()
        self.cat = nn.quantized.FloatFunctional()
        self.avgpool = nn.AdaptiveAvgPool2d((4, 4))
        self.fc = nn.Linear(12, 6)

    def forward(self, x):
        out = self.conv1(x)
        out = self.bn1(out)
        out = self.relu1(out)
        identity = self.downsample(x)
        out = self.skip_add.add(out, identity)
        out = self.relu2(out)
        out = self.avgpool(out)
        out = self.conv2(out)
        out = torch.nn.functional.max_pool2d(out, 2, 2)
        out = self.cat.cat([out, out])
        out = out.reshape(-1, 3 * 2 * 2)
        out = self.fc(out)
        return out

# Model to ensure consistency of fake quant with true quant
# Average pooling and mean operations are not modelled
# accurately with fake-quant so this model does not
# contain those operations
class ModelMultipleOpsNoAvgPool(torch.nn.Module):
    def __init__(self):
        super().__init__()
        norm_layer = nn.BatchNorm2d
        inplanes = 3
        self.conv1 = nn.Conv2d(inplanes, inplanes, (1, 1), bias=False)
        self.conv2 = nn.Conv2d(inplanes, inplanes, (1, 1), bias=False)
        self.bn1 = norm_layer(inplanes)
        self.relu1 = nn.ReLU()
        self.relu2 = nn.ReLU()
        self.skip_add = nn.quantized.FloatFunctional()
        self.cat = nn.quantized.FloatFunctional()
        self.maxpool = nn.MaxPool2d((4, 4))
        self.fc = nn.Linear(12, 6)

    def forward(self, x):
        out = self.conv1(x)
        out = self.bn1(out)
        out = self.relu1(out)
        skip = self.conv2(x)
        out = self.skip_add.add(out, skip)
        out = self.relu2(out)
        out = self.maxpool(out)
        out = self.conv2(out)
        out = torch.nn.functional.max_pool2d(out, 2, 2)
        out = self.cat.cat([out, out])
        out = out.reshape(-1, 3 * 2 * 2)
        out = self.fc(out)
        return out

class EmbeddingBagModule(torch.nn.Module):
    def __init__(self):
        super().__init__()
        self.emb = torch.nn.EmbeddingBag(num_embeddings=10, embedding_dim=12,
                                         include_last_offset=True, scale_grad_by_freq=False, mode='sum')

    def forward(self, indices, offsets, per_sample_weights):
        return self.emb(indices, offsets, per_sample_weights)

class EmbeddingModule(torch.nn.Module):
    def __init__(self):
        super().__init__()
        self.emb = torch.nn.Embedding(num_embeddings=10, embedding_dim=12)

    def forward(self, indices):
        return self.emb(indices)

class EmbeddingWithLinear(torch.nn.Module):
    def __init__(self):
        super().__init__()
        self.emb = torch.nn.Embedding(num_embeddings=10, embedding_dim=12)
        self.fc = torch.nn.Linear(5, 5)
        self.emb.qconfig = float_qparams_dynamic_qconfig
        self.qconfig = default_qconfig

    def forward(self, indices, linear_in):
        return self.emb(indices), self.fc(linear_in)<|MERGE_RESOLUTION|>--- conflicted
+++ resolved
@@ -652,15 +652,6 @@
         result = qgraph(*inputs)
         result_debug = qgraph_debug(*inputs)
 
-<<<<<<< HEAD
-        # numeric match for debug option for dynamic
-        # quantized op is not needed right now
-        if quant_type != QuantType.DYNAMIC:
-            self.assertEqual((result - result_debug).abs().max(), 0), \
-                'Expecting debug and non-debug option to produce identical result'
-
-=======
->>>>>>> e6ed8879
         qgraph_to_check = qgraph_debug if debug else qgraph
         if print_debug_info:
             print()
