import torch
from torch.fx import (
    GraphModule,
    Proxy,
    map_arg
)

from torch.fx.graph import (
    Graph,
    Node,
)

from torch.quantization import (
    propagate_qconfig_,
    convert,
)

from ..quantization_mappings import (
    get_qat_module_mappings,
)

from ..quantize import _remove_qconfig

from .pattern_utils import (
    is_match,
    get_quant_patterns,
)

from .standalone_module import (
    mark_observed_standalone_module,
    is_observed_standalone_module,
)

from .quantization_patterns import *

from .utils import (
    _parent_name,
    quantize_node,
    activation_is_statically_quantized,
)

from collections import OrderedDict
import warnings
import copy
import re

from typing import Optional

# ------------------------
# Helper Functions
# ------------------------

# Returns a function that can get a new attribute name for module with given prefix
# for example,
# >> get_new_observer_name = get_new_attr_name_with_prefix('_observer')
# >> new_name = get_new_observer_name(module)
# new_name will be an unused attribute name on module, e.g. `_observer_1`
def get_new_attr_name_with_prefix(prefix):
    def get_new_attr_name(module):
        def get_attr_name(i):
            return prefix + str(i)
        i = 0
        attr_name = get_attr_name(i)
        while hasattr(module, attr_name):
            i += 1
            attr_name = get_attr_name(i)
        return attr_name
    return get_new_attr_name

def collect_producer_nodes(node):
    r''' Starting from a target node, trace back until we hit inpu or
    getattr node. This is used to extract the chain of operators
    starting from getattr to the target node, for example
    def forward(self, x):
      observed = self.observer(self.weight)
      return F.linear(x, observed)
    collect_producer_nodes(observed) will either return a list of nodes that produces
    the observed node or None if we can't extract a self contained graph without
    free variables(inputs of the forward function).
    '''
    nodes = [node]
    frontier = [node]
    while frontier:
        node = frontier.pop()
        all_args = list(node.args) + list(node.kwargs.values())
        for arg in all_args:
            if not isinstance(arg, Node):
                continue
            if arg.op == 'placeholder':
                # hit input, can't fold in this case
                return None
            nodes.append(arg)
            if not (arg.op == 'call_function' and arg.target == getattr):
                frontier.append(arg)
    return nodes

def graph_module_from_producer_nodes(root, producer_nodes):
    r''' Construct a graph module from extracted producer nodes
    from `collect_producer_nodes` function
    Args:
      root: the root module for the original graph
      producer_nodes: a list of nodes we use to construct the graph
    Return:
      A graph module constructed from the producer nodes
    '''
    assert len(producer_nodes) > 0, 'list of producer nodes can not be empty'
    # since we traced back from node to getattrr
    producer_nodes.reverse()
    graph = Graph()
    env = {}

    def load_arg(a):
        return map_arg(a, lambda node: env[node])
    for producer_node in producer_nodes:
        env[producer_node] = graph.node_copy(producer_node, load_arg)
    graph.output(load_arg(producer_nodes[-1]))
    graph_module = GraphModule(root, graph)
    return graph_module


def assert_and_get_unique_device(module):
    """
    Returns the unique device for a module, or None if no device is found.
    Throws an error if multiple devices are detected.
    """
    devices = {p.device for p in module.parameters()} | \
        {p.device for p in module.buffers()}
    assert len(devices) <= 1, (
        "prepare only works with cpu or single-device CUDA modules, "
        "but got devices {}".format(devices)
    )
    device = next(iter(devices)) if len(devices) > 0 else None
    return device

def is_activation_post_process(module):
    return (isinstance(module, torch.quantization.ObserverBase) or
            isinstance(module, torch.quantization.FakeQuantize))

def is_submodule_of_fake_quant(name, module, named_modules):
    parent_name, _ = _parent_name(name)
    return is_activation_post_process(named_modules[parent_name])

def get_flattened_qconfig_dict(qconfig_dict):
    """ flatten the global, object_type and module_name qconfig
    to the same qconfig_dict so that it can be used by
    propagate_qconfig_ function.
    "module_name_regex" is ignored for now since it's not supported
    in propagate_qconfig_, but it can be fixed later.

    For example:
    Input: {
      "": qconfig,
      "object_type": [
        (torch.add, qconfig)
      ],
      "module_name": [
        ("conv", qconfig)
      ]
    }

    Output: {
      "": qconfig,
      torch.add: qconfig,
      "conv": qconfig
    }
    """
    flattened = dict()
    if '' in qconfig_dict:
        flattened[''] = qconfig_dict['']

    def flatten_key(key):
        if key in qconfig_dict:
            for obj, qconfig in qconfig_dict[key]:
                flattened[obj] = qconfig

    flatten_key('object_type')
    flatten_key('module_name')
    return flattened

def convert_dict_to_ordered_dict(qconfig_dict):
    """ Convert dict in qconfig_dict to ordered dict
    """
    # convert a qconfig list for a type to OrderedDict
    def _convert_to_ordered_dict(key, qconfig_dict):
        qconfig_dict[key] = OrderedDict(qconfig_dict.get(key, []))

    _convert_to_ordered_dict('object_type', qconfig_dict)
    _convert_to_ordered_dict('module_name_regex', qconfig_dict)
    _convert_to_ordered_dict('module_name', qconfig_dict)

# A dictionary for querying the weight index for a given op
WEIGHT_INDEX_DICT = {
    torch.nn.functional.conv2d : [1],
    torch.nn.functional.linear : [1],
}

# weight prepacking ops
WEIGHT_PREPACK_OPS = {
    torch._ops.ops.quantized.linear_prepack,
    torch._ops.ops.quantized.linear_prepack_fp16,
    torch._ops.ops.quantized.conv2d_prepack,
}

class Quantizer:
    def __init__(self):
        # mapping from matched node to activation_post_process
        # must be filled before convert
        self.activation_post_process_map = None
        # mapping from node name to qconfig that should be used for that node
        # filled out for a model during _generate_qconfig_map
        self.qconfig_map = None
        # mapping from fully qualified module name to module instance
        # for example,
        # {
        #   '': Model(...),
        #   'linear': Linear(...),
        #   'linear.weight_fake_quant': PerChannelMinMaxObserver(...),
        # }
        self.modules = None
        # mapping from a tuple of nodes in reverse order to uninitialized
        #   QuantizeHandler subclass. For example,
        # {
        #   # match a single node
        #   (<class 'torch.nn.modules.conv.Conv3d'>:
        #     <class 'torch.quantization.fx.quantize.ConvRelu'>),
        #   # match multiple nodes in reverse order
        #   ((<function relu at 0x7f766a7360d0>, <built-in function add>):
        #     <class 'torch.quantization.fx.quantize.Add'>),
        # }
        self.patterns = None


    def _qat_swap_modules(self, root):
        convert(root, mapping=get_qat_module_mappings(), inplace=True, remove_qconfig=False)

    def _generate_qconfig_map(self,
                              root,
                              input_graph,
                              qconfig_dict):
        global_qconfig = qconfig_dict.get('', None)

        def get_module_type_qconfig(
                module_type, fallback_qconfig=global_qconfig):
            return qconfig_dict['object_type'].get(module_type, fallback_qconfig)

        def get_function_qconfig(
                function, fallback_qconfig=global_qconfig):
            return qconfig_dict['object_type'].get(function, fallback_qconfig)

        def get_module_name_regex_qconfig(
                module_name, fallback_qconfig=global_qconfig):
            for regex_pattern, qconfig in qconfig_dict['module_name_regex'].items():
                if re.match(regex_pattern, module_name):
                    # first match wins
                    return qconfig
            return fallback_qconfig

        def get_module_name_qconfig(
                module_name, fallback_qconfig=global_qconfig):
            if module_name == '':
                # module name qconfig not found
                return fallback_qconfig
            if module_name in qconfig_dict['module_name']:
                return qconfig_dict['module_name'][module_name]
            else:
                parent, _ = _parent_name(module_name)
                return get_module_name_qconfig(parent, fallback_qconfig)

        # get qconfig for module_name,
        # fallback to module_name_regex_qconfig, module_type_qconfig, global_qconfig
        # if necessary
        def get_qconfig(module_name):
            module_type_qconfig = \
                get_module_type_qconfig(type(self.modules[module_name]))
            module_name_regex_qconfig = \
                get_module_name_regex_qconfig(module_name, module_type_qconfig)
            module_name_qconfig = \
                get_module_name_qconfig(module_name, module_name_regex_qconfig)
            return module_name_qconfig

        self.qconfig_map = dict()
        for node in input_graph.nodes:
            if node.op == 'get_attr':
                module_name, _ = _parent_name(node.target)
                self.qconfig_map[node.name] = get_qconfig(module_name)
            elif node.op == 'call_function':
                # precedence: [TODO] module_name_qconfig (need scope support from fx)
                # > function_qconfig > global_qconfig
                function_qconfig = get_function_qconfig(node.target)
                self.qconfig_map[node.name] = function_qconfig
            elif node.op == 'call_method':
                self_obj = node.args[0]
                # qconfig for call_method should be the same as the `self` object for the call
                if self_obj.name in self.qconfig_map:
                    qconfig = self.qconfig_map[self_obj.name]
                else:
                    # need scope info for each node to support this
                    warnings.warn("Scope info is not yet supported, taking default qconfig for value {}".format(node.name))
                    qconfig = get_qconfig('')
                self.qconfig_map[node.name] = qconfig
            elif node.op == 'call_module':
                module_qconfig = get_qconfig(node.target)
                # regex is not supported eager mode propagate_qconfig_, we'll need to
                # set the qconfig explicitly here in case regex
                # is used
                self.modules[node.target].qconfig = module_qconfig
                self.qconfig_map[node.name] = module_qconfig

<<<<<<< HEAD
    def _prepare(self, model, qconfig_dict, inplace, is_standalone_module):
=======
    def _prepare(self, model, qconfig_dict, inplace, prepare_custom_config_dict, is_standalone_module):
>>>>>>> e6ed8879
        """ standalone_module means it a submodule that is not inlined in parent module,
        and will be quantized separately as one unit.

        When we are preparing a standalone module:
        input of the module is observed in parent module, output of the module
        is observed in the standalone module.
        Returns:
            model(GraphModule): prepared standalone module with following attributes:
                _standalone_module_observed_input_idxs(List[Int]): a list of indexs for the graph inputs that
                                         needs to be observed in parent module
                _output_is_observed(Bool): a boolean variable indicate whether the output of the
                                   custom module is observed or not
        """
        if prepare_custom_config_dict is None:
            prepare_custom_config_dict = {}
        if not inplace:
            model = copy.deepcopy(model)
        self.patterns = get_quant_patterns()

        flattened_qconfig_dict = get_flattened_qconfig_dict(qconfig_dict)
        # TODO: support regex as well
        propagate_qconfig_(model, flattened_qconfig_dict)
        if model.training:
            self._qat_swap_modules(model)

        self.modules = dict(model.named_modules())

        convert_dict_to_ordered_dict(qconfig_dict)
        # map from node name to qconfig, used in _find_matches
        self._generate_qconfig_map(model, model.graph, qconfig_dict)

        # match the patterns that will get quantized
        standalone_module_names = prepare_custom_config_dict.get("standalone_module_name", None)
        custom_module_class_mapping = prepare_custom_config_dict.get("float_to_observed_custom_module_class", None)
        matches = self._find_matches(
            model.graph, self.modules, self.patterns, standalone_module_names, custom_module_class_mapping)

        # find _inputs_ to matched nodes that are not quantized, these
        # have to be quantized, which requires measuring stats,
        # initialize an DefaultQuant object for each
        quants = self._find_quants(model.graph, matches)

        self.activation_post_process_map = dict()
        # map from node name to activation_post_process module name
        activation_post_process_name_map = dict()
        env = {}
        observed_graph = Graph()
        observed_node_names_set = set()

        def load_arg(a):
            return map_arg(a, lambda node: env[node.name])

        # indexes for the inputs that needs to be observed
        standalone_module_observed_input_idxs = []
        graph_inputs = []
        for node in model.graph.nodes:
            if node.op == 'placeholder':
                graph_inputs.append(node.name)

        get_new_observer_name = get_new_attr_name_with_prefix('activation_post_process_')

        result_node : Optional[Node] = None
        for node in model.graph.nodes:
            if node.op == 'output':
                observed_graph.output(load_arg(node.args[0]))
                result_node = node
                continue
            if node.name in observed_node_names_set:
                continue

            prefix = node.name + '_activation_post_process_'
            root_node, _, obj, qconfig = matches.get(node.name, (None, None, None, None))
            if root_node is None:
                env[node.name] = observed_graph.node_copy(node, load_arg)
            elif root_node is node:
                env[node.name] = observed_graph.node_copy(node, load_arg)
                if qconfig is None:
                    continue

                def insert_observer_module(node, observer, device):
                    get_new_observer_name = get_new_attr_name_with_prefix(prefix)
                    observer_name = get_new_observer_name(model)
                    if device:
                        observer.to(device)
                    setattr(model, observer_name, observer)
                    self.activation_post_process_map[node.name] = observer
                    return observer_name

                # insert a call to activation_post_process module
                def insert_observer_call(node, observer_name):
                    env[node.name] = observed_graph.create_node('call_module', observer_name, (load_arg(node),), {})
                    activation_post_process_name_map[node.name] = observer_name
                    observed_node_names_set.add(node.name)

                def insert_observer(node, new_observer, device):
                    observer_name = insert_observer_module(node, new_observer, device)
                    insert_observer_call(node, observer_name)

                if isinstance(obj, CustomModuleQuantizeHandler):
                    custom_module = self.modules[node.target]
                    observed_custom_module_class = \
                        custom_module_class_mapping[type(custom_module)]
                    observed_custom_module = \
                        observed_custom_module_class.from_float(custom_module)
                    parent_name, name = _parent_name(node.target)
                    setattr(self.modules[parent_name], name, observed_custom_module)

                # index for input of custom module that needs to be observed in parent
                standalone_module_input_idxs = None
                if isinstance(obj, StandaloneModuleQuantizeHandler):
                    # observe standalone module
                    standalone_module = self.modules[node.target]
<<<<<<< HEAD
                    traced_standalone_module = symbolic_trace(standalone_module)
                    prepare = torch.quantization.quantize_fx._prepare_standalone_module_fx
                    observed_standalone_module = prepare(traced_standalone_module, {'': qconfig})
=======
                    prepare = torch.quantization.quantize_fx._prepare_standalone_module_fx
                    observed_standalone_module = prepare(standalone_module, {'': qconfig})
>>>>>>> e6ed8879
                    observed_standalone_module.qconfig = qconfig
                    standalone_module_input_idxs = observed_standalone_module._standalone_module_observed_input_idxs
                    observed_standalone_module = mark_observed_standalone_module(observed_standalone_module)
                    parent_name, name = _parent_name(node.target)
                    setattr(self.modules[parent_name], name, observed_standalone_module)
                    self.modules[node.target] = observed_standalone_module


                # don't need to insert observer for output if activation does not
                # need to be statically quantized
                if not activation_is_statically_quantized(qconfig):
                    continue

                # inserting observers for output of observed module, or mark the output
                # as observed
                if isinstance(obj, InheritInputQParamOpQuantizeHandler):
                    assert node.op in [
                        'call_module',
                        'call_function',
                        'call_method'], \
                        'InheritInputQParamOp of type ' + node.op + ' is not handled'
                    # use the same observer as input
                    observed_input = node.args[0]
                    if observed_input.name in activation_post_process_name_map:
                        insert_observer_call(node, activation_post_process_name_map[observed_input.name])
                elif isinstance(obj, CopyNode):
                    assert node.op in [
                        'call_module',
                        'call_function',
                        'call_method'], \
                        'CopyNode of type ' + node.op + ' is not handled'

                    def is_observed(input_arg):
                        if isinstance(input_arg, Node):
                            return input_arg.name in observed_node_names_set
                        elif isinstance(input_arg, list):
                            return all(map(is_observed, input_arg))
                    # propagate observed property from input
                    if is_observed(node.args[0]):
                        observed_node_names_set.add(node.name)
                elif (isinstance(obj, Add) or isinstance(obj, Mul)) and not obj.all_nodes:
                    if node.args[0].name in observed_node_names_set:
                        observed_node_names_set.add(node.name)
                elif isinstance(obj, StandaloneModuleQuantizeHandler):
                    assert node.op == 'call_module'
                    output_is_observed = self.modules[node.target]._output_is_observed
                    if output_is_observed:
                        observed_node_names_set.add(node.name)
                elif qconfig is not None and obj.all_nodes:
                    # observer for outputs
                    new_observer = qconfig.activation()
                    # respect device affinity when adding observers
                    device = assert_and_get_unique_device(model)
                    insert_observer(node, new_observer, device)

                # insert observer for input of standalone module
                if standalone_module_input_idxs is not None:
                    for idx in standalone_module_input_idxs:
                        if node.args[idx].name not in observed_node_names_set:
                            new_observer = qconfig.activation()
                            device = assert_and_get_unique_device(model)
                            insert_observer(node.args[idx], new_observer, device)
            else:
                env[node.name] = observed_graph.node_copy(node, load_arg)

            if node.name not in observed_node_names_set and node.name in quants:
                if is_standalone_module and node.name in graph_inputs:
                    # we'll insert observer for input of standalone module
                    # in parent graph
                    standalone_module_observed_input_idxs.append(graph_inputs.index(node.name))
                    continue
                get_new_observer_name = get_new_attr_name_with_prefix(prefix)
                observer_name = get_new_observer_name(model)
                _, qconfig, is_weight = quants[node.name]
                if qconfig is not None:
                    # TODO: use insert_observer
                    new_observer = \
                        qconfig.weight() if is_weight else qconfig.activation()
                    # respect device affinity when adding observers
                    device = assert_and_get_unique_device(model)
                    if device:
                        new_observer.to(device)
                    self.activation_post_process_map[node.name] = new_observer
                    setattr(model, observer_name, self.activation_post_process_map[node.name])
                    env[node.name] = observed_graph.create_node('call_module', observer_name, (load_arg(node),), {})
                    observed_node_names_set.add(node.name)

        model = GraphModule(model, observed_graph)
        self.save_state(model)
        if is_standalone_module:
            assert result_node is not None
            assert isinstance(result_node.args[0], Node), \
                'standalone module returning dict is not yet supported'
            # indicator for whether output is observed or not.
            # This used for correctly quantize standalone modules
            output_is_observed = result_node.args[0].name in observed_node_names_set
            model._standalone_module_observed_input_idxs = standalone_module_observed_input_idxs
            model._output_is_observed = output_is_observed
        return model

    def save_state(self, observed):
        observed._activation_post_process_map = self.activation_post_process_map
        observed._patterns = self.patterns
        observed._qconfig_map = self.qconfig_map

    def restore_state(self, observed):
        err_msg = 'please make sure the model is produced by prepare'
        assert hasattr(observed, '_activation_post_process_map'), 'did not found ' + \
            '_activation_post_process attribute ' + err_msg
        assert hasattr(observed, '_patterns'), 'did not found ' + \
            '_patterns attribute ' + err_msg
        assert hasattr(observed, '_qconfig_map'), 'did not found ' + \
            '_qconfig_map attribute ' + err_msg
        self.activation_post_process_map = observed._activation_post_process_map
        self.patterns = observed._patterns
        self.qconfig_map = observed._qconfig_map

<<<<<<< HEAD
    def prepare(self, model, qconfig_dict, inplace=False, is_standalone_module=False):
        return self._prepare(model, qconfig_dict, inplace, is_standalone_module=is_standalone_module)
=======
    def prepare(self, model, qconfig_dict, inplace=False, prepare_custom_config_dict=None, is_standalone_module=False):
        return self._prepare(model, qconfig_dict, inplace, prepare_custom_config_dict, is_standalone_module)
>>>>>>> e6ed8879

    def _run_weight_observers(self, observed):
        r''' Extract the subgraph that produces the weight for dynamic quant
        or weight only quant node and run the subgraph to observe the weight.
        Note that the observers of dynamic quant or weight only quant ops are run during
        the convert step.
        '''
        for node in observed.graph.nodes:
            if node.op == 'call_function' and node.target in WEIGHT_INDEX_DICT:
                for i, node_arg in enumerate(node.args):
                    if i in WEIGHT_INDEX_DICT[node.target]:
                        # node_arg is weight
                        weight_observer_nodes = collect_producer_nodes(node_arg)
                        if weight_observer_nodes is not None:
                            weight_observer_module = graph_module_from_producer_nodes(
                                observed, weight_observer_nodes)
                            # run the weight observer
                            weight_observer_module()
        return

<<<<<<< HEAD
    def _convert(self, model, inplace=False, debug=False, is_standalone_module=False):
=======
    def _convert(self, model, inplace=False, debug=False, convert_custom_config_dict=None, is_standalone_module=False):
>>>>>>> e6ed8879
        """ standalone_module means it a submodule that is not inlined in parent module,
        and will be quantized separately as one unit.
        For standalone module: the inputs will be quantized by parent module,
        checks `_standalone_module_observed_input_idxs` of
        input observed model and will treat these inputs as quantized
        also will not dequantize the final output.
        Returns a quantized standalone module which accepts quantized input(if needed)
        and produces quantized output (if needed).
        """
        if convert_custom_config_dict is None:
            convert_custom_config_dict = {}
        self.restore_state(model)
        if not inplace:
            model = copy.deepcopy(model)
        # always run weight observers in the top level forward method
        # for dynamic quant ops or weight only quant ops
        self._run_weight_observers(model)

        # move to cpu since we only have quantized cpu kernels
        model.eval().cpu()
        self.modules = dict(model.named_modules())

        custom_module_class_mapping = convert_custom_config_dict.get("observed_to_quantized_custom_module_class", None)
        matches = self._find_matches(
            model.graph, self.modules, self.patterns,
            custom_module_class_mapping=custom_module_class_mapping)

        quants = self._find_quants(model.graph, matches)

        self.quantized_graph = Graph()
        env = {}
        quant_env = {}

        graph_inputs = []
        for node in model.graph.nodes:
            if node.op == 'placeholder':
                graph_inputs.append(node.name)

        def load_non_quantized(n):
            if n.name not in env:
                assert n.name in quant_env, \
                    'trying to load float node but did not find node:' + n.name + \
                    ' in quantized or non quantized environment, env: ' + str(env) + \
                    ' quant_env:' + str(quant_env)
                env[n.name] = Proxy(quant_env[n.name]).dequantize().node
            return env[n.name]

        def load_quantized(n):
            if n.name not in quant_env:
                assert n.name in env, \
                    'trying to load quantized node but did not find node:' + n.name + \
                    ' in float environment:' + str(env)
                assert n.name in quants, 'did not find quant object for node:' + n.name
                quant = quants[n.name][0]
                quant_env[n.name] = quant.convert(self, env[n.name])
            return quant_env[n.name]

        def load_x(n):
            assert n.name in env or n.name in quant_env, \
                'node ' + n.name + ' does not exist in either environment'
            if n.name in quant_env:
                return quant_env[n.name]
            else:
                return env[n.name]

        def load_arg(quantized):
            """
            Input: quantized, which can be None, list, boolean or tuple
              - if quantized is a list or tuple, then arg should be a list and the args with corresponding
                indexes will be quantized
              - if quantized is a boolean, then all args will be quantized/not quantized
              - if quantized is None, then we'll load the node as long as it exists

            Output: fn which takes arg_or_args, and loads them from the corresponding
              environment depending on the value of quantized.
            """
            assert quantized is None or isinstance(quantized, (tuple, list, bool)), type(quantized)

            def load_arg_impl(arg_or_args):
                if quantized is None:
                    return map_arg(arg_or_args, load_x)
                if isinstance(quantized, bool):
                    return map_arg(arg_or_args, load_quantized if quantized else load_non_quantized)
                elif isinstance(quantized, (tuple, list)):
                    assert isinstance(arg_or_args, (tuple, list)), arg_or_args
                    loaded_args = []
                    # for now, we only support quantizing positional arguments
                    for i, a in enumerate(arg_or_args):
                        if i in quantized:
                            loaded_args.append(map_arg(a, load_quantized))
                        else:
                            loaded_args.append(map_arg(a, load_non_quantized))
                    return type(arg_or_args)(loaded_args)
            return load_arg_impl

        def is_quantized(node):
            if isinstance(node, Node):
                assert node.name in env or node.name in quant_env, 'Expecting node to be in the environment'
                # there might be nodes appearing in both environemnts, but quant_env will take
                # precedence
                if node.name in quant_env:
                    return True
                elif node.name in env:
                    return False
            elif isinstance(node, list):
                quantized = map(is_quantized, node)
                if all(quantized):
                    return True
                elif not any(quantized):
                    return False
                else:
                    raise Exception("partially quantized inputs in list not handled yet")

        for node in model.graph.nodes:
            if node.op == 'output':
                if is_standalone_module:
                    # result are kept quantized in the quantized standalone module
                    graph_output = map_arg(node.args[0], load_x)
                else:
                    graph_output = map_arg(node.args[0], load_non_quantized)
                self.quantized_graph.output(graph_output)
                continue
            root_node, matched, obj, qconfig = matches.get(node.name, (None, None, None, None))
            if root_node is node:
                if qconfig is None:
                    result = self.quantized_graph.node_copy(node, load_non_quantized)
                    quantized = False
                else:
<<<<<<< HEAD
                    result = obj.convert(self, node, load_arg, debug=debug)
=======
                    result = obj.convert(self, node, load_arg, debug=debug, convert_custom_config_dict=convert_custom_config_dict)
>>>>>>> e6ed8879
                    if node.op == 'call_module' and is_observed_standalone_module(self.modules[node.target]):
                        quantized = self.modules[node.target]._output_is_observed
                    else:
                        quantized = True

                    # Need to get correct quantized/non-quantized state for the output of CopyNode
                    if isinstance(obj, CopyNode) or isinstance(obj, InheritInputQParamOpQuantizeHandler):
                        assert node.op in [
                            'call_module',
                            'call_function',
                            'call_method'], \
                            'Node of type ' + node.op + ' is not handled'
                        quantized = is_quantized(node.args[0])

                    if not activation_is_statically_quantized(qconfig):
                        quantized = False

                if quantized:
                    quant_env[node.name] = result
                else:
                    env[node.name] = result
                continue
            elif root_node is not None:
                continue

            # handle activation post process calls
            if node.op == 'call_module':
                if is_activation_post_process(self.modules[node.target]):
                    observer_module = self.modules[node.target]
                    prev_node = node.args[0]
                    if observer_module.dtype == torch.float16:
                        # activations are not quantized for
                        # fp16 dynamic quantization
                        # copy the activaiton_post_process node here
                        # since we may need it when we insert prepack
                        # op for weight of linear, this will be removed
                        # later in a separate pass
                        env[node.name] = self.quantized_graph.node_copy(node, load_non_quantized)
                        continue
                    if prev_node.name in quant_env:
                        # if previous node is already quantized, we'll just remove the activation_post_process
                        quant_env[node.name] = quant_env[prev_node.name]
                        continue
                    # replace activation post process with quantization ops
                    root_module = self.modules['']
                    quant_env[node.name] = quantize_node(
                        root_module, self.quantized_graph,
                        load_non_quantized(node.args[0]), observer_module)
                    continue

            if is_standalone_module and node.op == 'placeholder' and \
               graph_inputs.index(node.name) in model._standalone_module_observed_input_idxs:
                # the node is quantized in parent module
                quant_env[node.name] = self.quantized_graph.node_copy(node, load_non_quantized)
            else:
                # dequantize inputs for the node that are not quantized
                env[node.name] = self.quantized_graph.node_copy(node, load_non_quantized)

        # remove activation post process
        act_post_process_removed_graph = Graph()
        env = {}

        def load_arg(a):
            return map_arg(a, lambda node: env[node.name])
        for node in self.quantized_graph.nodes:
            if node.op == 'output':
                act_post_process_removed_graph.output(map_arg(node.args[0], load_arg))
                continue
            if node.op == 'call_module' and \
               is_activation_post_process(self.modules[node.target]):
                # remove activation post process node
                env[node.name] = env[node.args[0].name]
            else:
                env[node.name] = act_post_process_removed_graph.node_copy(node, load_arg)

        module_dict = dict(model.named_modules())
        to_be_removed = []
        for name, module in model.named_modules():
            if is_activation_post_process(module) and not is_submodule_of_fake_quant(name, module, module_dict):
                to_be_removed.append(name)
        for n in to_be_removed:
            delattr(model, n)
        _remove_qconfig(model)
        model = GraphModule(model, act_post_process_removed_graph)
        return model

    # Trace back from the weight node util we hit getattr, reconstruct the graph module
    # with the traced nodes and run the graph module to pack the weight. then replace
    # the original chain of ops with the packed weight.
    def _fold_weight(self, quantized):
        packed_weights = dict()
        # map from folded node name to the prepacked weight name
        folded_nodes = dict()
        # get packed weights
        for node in quantized.graph.nodes:
            if node.op == 'call_function' and node.target in WEIGHT_PREPACK_OPS:
                nodes_to_fold = collect_producer_nodes(node)
                if nodes_to_fold is not None:
                    for node_to_fold in nodes_to_fold:
                        folded_nodes[node_to_fold.name] = node

                    prepacking_module = graph_module_from_producer_nodes(
                        quantized, nodes_to_fold)
                    packed_weight = prepacking_module()
                    packed_weights[node.name] = packed_weight

        # remove folded nodes and replace the prepacking node with getattr
        folded_graph = Graph()
        env = {}

        def load_arg(a):
            return map_arg(a, lambda node: env[node.name])
        get_new_packed_weight_name = get_new_attr_name_with_prefix('_fx_pass_packed_weight_')
        quantized_root = quantized
        quantized_graph = quantized.graph
        for node in quantized_graph.nodes:
            prepack_node = folded_nodes.get(node.name, None)
            if prepack_node is node:
                packed_weight = packed_weights[node.name]
                # add a prepacked attribute to root
                packed_weight_name = get_new_packed_weight_name(quantized_root)
                setattr(quantized_root, packed_weight_name, packed_weight)
                # replace prepack node with a getattr node
                env[node.name] = folded_graph.create_node(
                    'get_attr', packed_weight_name, (), {})
            elif prepack_node is not None:
                # remove the foled node
                continue
            else:
                # copy other nodes
                env[node.name] = folded_graph.node_copy(node, load_arg)
        quantized = GraphModule(quantized_root, folded_graph)
        return quantized

<<<<<<< HEAD
    def convert(self, model, inplace=False, debug=False, is_standalone_module=False):
        quantized = self._convert(model, inplace, debug, is_standalone_module)
=======
    def convert(self, model, inplace=False, debug=False, convert_custom_config_dict=None, is_standalone_module=False):
        quantized = self._convert(model, inplace, debug, convert_custom_config_dict, is_standalone_module)
>>>>>>> e6ed8879
        if not debug:
            quantized = self._fold_weight(quantized)
        return quantized

    def _find_matches(
            self, graph, modules, patterns,
            standalone_module_names=None, custom_module_class_mapping=None):
        """
        Matches the nodes in the input graph to quantization patterns, and
        outputs the information needed to quantize them in future steps.

        Inputs:
          - graph: an fx.Graph object
          - modules: a mapping of fully qualified module name to instance,
              for example, {'foo': ModuleFoo, ...}
          - patterns: a mapping from a tuple of nodes in reverse order to
              uninitialized QuantizeHandler subclass.

        Outputs a map of
          node_name ->
            (node, matched_values, QuantizeHandler instance, qconfig)

        For example, {
          'relu_1': (relu_1, [relu_1], <CopyNode instance>, QConfig(...)),
          ...
        }
        """
        if custom_module_class_mapping is None:
            custom_module_class_mapping = {}

        match_map = {}
        all_matched = set()

        def record_match(pattern, node, matched):
            if isinstance(pattern, tuple):
                s, *args = pattern
                record_match(s, node, matched)
                if pattern[0] is not getattr:
                    for subpattern, arg in zip(args, node.args):
                        record_match(subpattern, arg, matched)
            else:
                matched.append(node)

        for node in reversed(graph.nodes):
            if node.name not in match_map and node.name not in all_matched:
                for pattern, value in patterns.items():
                    if is_match(modules, node, pattern):
                        matched = []
                        record_match(pattern, node, matched)
                        for n in matched:
                            match_map[n.name] = (node, matched, value(self, node), self.qconfig_map[n.name])
                            all_matched.add(n.name)
                        # break after finding the first match
                        break

        # add custom module instances to the match result
        for node in graph.nodes:
            if node.op == 'call_module' and \
               type(self.modules[node.target]) in custom_module_class_mapping:
                custom_module_qconfig = self.qconfig_map[node.name]
                match_map[node.name] = (
                    node, [node], CustomModuleQuantizeHandler(self, node), custom_module_qconfig)

        def is_standalone_module(module_path):
            if standalone_module_names is None:
                return False
            return module_path in standalone_module_names

        # add standalone modules to the match
        for node in graph.nodes:
            if node.op == 'call_module' and \
               (is_standalone_module(node.target) or
                    is_observed_standalone_module(self.modules[node.target])):
                # add node to matched nodes
                custom_module_qconfig = self.qconfig_map[node.name]
                match_map[node.name] = (
                    node, [node], StandaloneModuleQuantizeHandler(self, node), custom_module_qconfig)

        return match_map

    def _find_quants(self, graph, matches):
        """
        Takes the nodes in the input graph and pending matches, and finds and
        returns the input and output nodes which need to be quantized.

        Inputs:
          - graph: an fx.Graph object
          - matches: output of self._find_matches function

        Outputs a map of
          node_name -> (QuantizeHandler instance (always DefaultQuant), qconfig)
        """
        quants = {}

        def visit(node, qconfig):
            def visit_arg(arg):
                # note: we have to measure quantization information
                # even for nodes where we might not use it because it is already
                # quantized. This is because each match has the option to
                # say NotImplemented (if for instance, it is an __add__ and the data type is not appropriate)
                is_weight = False
                if isinstance(node, Node) and node.op == 'call_function' and node.target in WEIGHT_INDEX_DICT:
                    for i, node_arg in enumerate(node.args):
                        if arg is node_arg and i in WEIGHT_INDEX_DICT[node.target]:
                            is_weight = True
                if qconfig is not None and \
                   (activation_is_statically_quantized(qconfig) or is_weight):
                    # overwrite previous quant config
                    quants[arg.name] = (DefaultQuant(self, arg), qconfig, is_weight)
            return visit_arg

        for node in graph.nodes:
            if node.name in matches:
                root_node, matched, obj, qconfig = matches[node.name]
                # don't attach observer/fake_quant for CopyNode
                if isinstance(obj, CopyNode):
                    qconfig = None
                if root_node is node:
                    # matched[-1] is the first op in the sequence and
                    # matched[0] is the last op in the sequence
                    # inputs
                    map_arg(matched[-1].args, visit(matched[-1], qconfig))
                    map_arg(matched[-1].kwargs, visit(matched[-1], qconfig))
                    # output
                    if isinstance(obj, StandaloneModuleQuantizeHandler):
                        # we don't insert observer for output of custom
                        # module
                        continue
                    map_arg(matched[0], visit(None, qconfig))
        return quants<|MERGE_RESOLUTION|>--- conflicted
+++ resolved
@@ -306,11 +306,7 @@
                 self.modules[node.target].qconfig = module_qconfig
                 self.qconfig_map[node.name] = module_qconfig
 
-<<<<<<< HEAD
-    def _prepare(self, model, qconfig_dict, inplace, is_standalone_module):
-=======
     def _prepare(self, model, qconfig_dict, inplace, prepare_custom_config_dict, is_standalone_module):
->>>>>>> e6ed8879
         """ standalone_module means it a submodule that is not inlined in parent module,
         and will be quantized separately as one unit.
 
@@ -354,8 +350,6 @@
         quants = self._find_quants(model.graph, matches)
 
         self.activation_post_process_map = dict()
-        # map from node name to activation_post_process module name
-        activation_post_process_name_map = dict()
         env = {}
         observed_graph = Graph()
         observed_node_names_set = set()
@@ -390,24 +384,15 @@
                 if qconfig is None:
                     continue
 
-                def insert_observer_module(node, observer, device):
+                def insert_observer(node, observer, device):
                     get_new_observer_name = get_new_attr_name_with_prefix(prefix)
                     observer_name = get_new_observer_name(model)
-                    if device:
-                        observer.to(device)
                     setattr(model, observer_name, observer)
                     self.activation_post_process_map[node.name] = observer
-                    return observer_name
-
-                # insert a call to activation_post_process module
-                def insert_observer_call(node, observer_name):
                     env[node.name] = observed_graph.create_node('call_module', observer_name, (load_arg(node),), {})
-                    activation_post_process_name_map[node.name] = observer_name
                     observed_node_names_set.add(node.name)
-
-                def insert_observer(node, new_observer, device):
-                    observer_name = insert_observer_module(node, new_observer, device)
-                    insert_observer_call(node, observer_name)
+                    if device:
+                        getattr(model, observer_name).to(device)
 
                 if isinstance(obj, CustomModuleQuantizeHandler):
                     custom_module = self.modules[node.target]
@@ -423,14 +408,8 @@
                 if isinstance(obj, StandaloneModuleQuantizeHandler):
                     # observe standalone module
                     standalone_module = self.modules[node.target]
-<<<<<<< HEAD
-                    traced_standalone_module = symbolic_trace(standalone_module)
-                    prepare = torch.quantization.quantize_fx._prepare_standalone_module_fx
-                    observed_standalone_module = prepare(traced_standalone_module, {'': qconfig})
-=======
                     prepare = torch.quantization.quantize_fx._prepare_standalone_module_fx
                     observed_standalone_module = prepare(standalone_module, {'': qconfig})
->>>>>>> e6ed8879
                     observed_standalone_module.qconfig = qconfig
                     standalone_module_input_idxs = observed_standalone_module._standalone_module_observed_input_idxs
                     observed_standalone_module = mark_observed_standalone_module(observed_standalone_module)
@@ -446,17 +425,7 @@
 
                 # inserting observers for output of observed module, or mark the output
                 # as observed
-                if isinstance(obj, InheritInputQParamOpQuantizeHandler):
-                    assert node.op in [
-                        'call_module',
-                        'call_function',
-                        'call_method'], \
-                        'InheritInputQParamOp of type ' + node.op + ' is not handled'
-                    # use the same observer as input
-                    observed_input = node.args[0]
-                    if observed_input.name in activation_post_process_name_map:
-                        insert_observer_call(node, activation_post_process_name_map[observed_input.name])
-                elif isinstance(obj, CopyNode):
+                if isinstance(obj, CopyNode):
                     assert node.op in [
                         'call_module',
                         'call_function',
@@ -548,13 +517,8 @@
         self.patterns = observed._patterns
         self.qconfig_map = observed._qconfig_map
 
-<<<<<<< HEAD
-    def prepare(self, model, qconfig_dict, inplace=False, is_standalone_module=False):
-        return self._prepare(model, qconfig_dict, inplace, is_standalone_module=is_standalone_module)
-=======
     def prepare(self, model, qconfig_dict, inplace=False, prepare_custom_config_dict=None, is_standalone_module=False):
         return self._prepare(model, qconfig_dict, inplace, prepare_custom_config_dict, is_standalone_module)
->>>>>>> e6ed8879
 
     def _run_weight_observers(self, observed):
         r''' Extract the subgraph that produces the weight for dynamic quant
@@ -575,11 +539,7 @@
                             weight_observer_module()
         return
 
-<<<<<<< HEAD
-    def _convert(self, model, inplace=False, debug=False, is_standalone_module=False):
-=======
     def _convert(self, model, inplace=False, debug=False, convert_custom_config_dict=None, is_standalone_module=False):
->>>>>>> e6ed8879
         """ standalone_module means it a submodule that is not inlined in parent module,
         and will be quantized separately as one unit.
         For standalone module: the inputs will be quantized by parent module,
@@ -708,23 +668,19 @@
                     result = self.quantized_graph.node_copy(node, load_non_quantized)
                     quantized = False
                 else:
-<<<<<<< HEAD
-                    result = obj.convert(self, node, load_arg, debug=debug)
-=======
                     result = obj.convert(self, node, load_arg, debug=debug, convert_custom_config_dict=convert_custom_config_dict)
->>>>>>> e6ed8879
                     if node.op == 'call_module' and is_observed_standalone_module(self.modules[node.target]):
                         quantized = self.modules[node.target]._output_is_observed
                     else:
                         quantized = True
 
                     # Need to get correct quantized/non-quantized state for the output of CopyNode
-                    if isinstance(obj, CopyNode) or isinstance(obj, InheritInputQParamOpQuantizeHandler):
+                    if isinstance(obj, CopyNode):
                         assert node.op in [
                             'call_module',
                             'call_function',
                             'call_method'], \
-                            'Node of type ' + node.op + ' is not handled'
+                            'CopyNode of type ' + node.op + ' is not handled'
                         quantized = is_quantized(node.args[0])
 
                     if not activation_is_statically_quantized(qconfig):
@@ -847,13 +803,8 @@
         quantized = GraphModule(quantized_root, folded_graph)
         return quantized
 
-<<<<<<< HEAD
-    def convert(self, model, inplace=False, debug=False, is_standalone_module=False):
-        quantized = self._convert(model, inplace, debug, is_standalone_module)
-=======
     def convert(self, model, inplace=False, debug=False, convert_custom_config_dict=None, is_standalone_module=False):
         quantized = self._convert(model, inplace, debug, convert_custom_config_dict, is_standalone_module)
->>>>>>> e6ed8879
         if not debug:
             quantized = self._fold_weight(quantized)
         return quantized
