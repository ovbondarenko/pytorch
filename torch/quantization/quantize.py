--- conflicted
+++ resolved
@@ -185,20 +185,6 @@
     will be propagated.
 
     Args:
-<<<<<<< HEAD
-        model: input model to be modified in-place
-        inplace: carry out model transformations in-place, the original module is mutated
-        allow_list: list of quantizable modules
-        observer_non_leaf_module_list: list of non-leaf modules we want to add observer
-        `prepare_custom_config_dict`: customization configuration dictionary for prepare function:
-        prepare_custom_config_dict = {
-          # user will manually define the corresponding observed
-          # module class which has a from_float class method that converts
-          # float custom module to observed custom module
-          "float_to_observed_custom_module_class": {
-             CustomModule: ObservedCustomModule
-           },
-=======
         `model`: input model to be modified in-place
         `inplace`: carry out model transformations in-place, the original module is mutated
         `allow_list`: list of quantizable modules
@@ -215,7 +201,6 @@
            "float_to_observed_custom_module_class": {
                CustomModule: ObservedCustomModule
            }
->>>>>>> 5e3100cf
         }
 
     """
