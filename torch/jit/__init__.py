--- conflicted
+++ resolved
@@ -71,7 +71,27 @@
     return the_value
 
 
-<<<<<<< HEAD
+def script_if_tracing(fn):
+    """
+    Compiles ``fn`` when it is first called during tracing. ``torch.jit.script``
+    has a non-negligible start up time when it is first called due to
+    lazy-initializations of many compiler builtins. Therefore you should not use
+    it in library code. However, you may want to have parts of your library work
+    in tracing even if they use control flow. In these cases, you should use
+    ``@torch.jit.script_if_tracing`` to substitute for
+    ``torch.jit.script``.
+
+    Arguments:
+        fn: A function to compile.
+
+    Returns:
+        If called during tracing, a :class:`ScriptFunction` created by `torch.jit.script` is returned.
+        Otherwise, the original function `fn` is returned.
+    """
+
+    return _script_if_tracing(fn)
+
+
 # for torch.jit.isinstance 
 def isinstance(obj, target_type):
     """
@@ -113,27 +133,6 @@
         m(y)
     """
     return _isinstance(obj, target_type)
-=======
-def script_if_tracing(fn):
-    """
-    Compiles ``fn`` when it is first called during tracing. ``torch.jit.script``
-    has a non-negligible start up time when it is first called due to
-    lazy-initializations of many compiler builtins. Therefore you should not use
-    it in library code. However, you may want to have parts of your library work
-    in tracing even if they use control flow. In these cases, you should use
-    ``@torch.jit.script_if_tracing`` to substitute for
-    ``torch.jit.script``.
-
-    Arguments:
-        fn: A function to compile.
-
-    Returns:
-        If called during tracing, a :class:`ScriptFunction` created by `torch.jit.script` is returned.
-        Otherwise, the original function `fn` is returned.
-    """
-
-    return _script_if_tracing(fn)
->>>>>>> 0c5cd8c2
 
 
 if not torch._C._jit_init():
