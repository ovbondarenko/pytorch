#include <torch/csrc/distributed/rpc/tensorpipe_agent.h>

#ifdef USE_TENSORPIPE

#include <limits>

#include <fmt/format.h>
#include <tensorpipe/tensorpipe.h>

#include <torch/csrc/distributed/rpc/tensorpipe_utils.h>
#include <torch/csrc/distributed/rpc/utils.h>

namespace torch {
namespace distributed {
namespace rpc {

namespace {

// An environment variable along the lines of GLOO_ and NCCL_SOCKET_IFNAME that
// allows the user to specify a device to bind to, instead of binding to the
// address that the hostname resolves to.
const std::string kSocketIfnameEnvVar = "TP_SOCKET_IFNAME";
const std::string kDefaultUvAddress = "127.0.0.1";

const std::string kGilAverageWaitTime = "agent.gil_average_wait_time_us";
const std::string kThreadPoolSize = "agent.thread_pool_size";
const std::string kNumIdleThreads = "agent.num_idle_threads";
const std::string kClientActiveCalls = "agent.client_active_calls";
const std::string kServerActiveCalls = "agent.server_active_calls";
const std::string kServerActiveAsyncCalls = "agent.server_active_async_calls";

<<<<<<< HEAD
inline void checkCPUTensor(const torch::Tensor& tensor) {
  TORCH_CHECK(
      tensor.device() == at::kCPU,
      "TensorPipeAgent only supports CPU tensors by default. Sending "
      "GPU tensors using RPC requires explicitly configurations using "
      "`set_device_map` on `TensorPipeRpcBackendOptions`. Got a tensor "
      "with device ",
      tensor.device(),
      ", but no device map is specified.");
}

std::vector<c10::DeviceIndex> getDevicesForTensors(
    const std::string& remoteName,
    const std::vector<torch::Tensor>& tensors,
    const std::unordered_map<std::string, tensorpipe::DeviceMap>& deviceMaps) {
  const auto workerIter = deviceMaps.find(remoteName);
  if (workerIter == deviceMaps.end()) {
    for (const auto& tensor : tensors) {
      checkCPUTensor(tensor);
    }
    return {};
  } else {
    std::vector<c10::DeviceIndex> deviceIndices;
    deviceIndices.reserve(tensors.size());
    const auto& deviceMap = workerIter->second;
    for (const auto& tensor : tensors) {
      const auto deviceIter = deviceMap.find(tensor.device().index());
      if (deviceIter == deviceMap.end()) {
        checkCPUTensor(tensor);
        deviceIndices.push_back(-1);
      } else {
        deviceIndices.push_back(deviceIter->second);
      }
    }
    return deviceIndices;
  }
}


struct DevicesContext {

  DevicesContext(const DevicesContext& other) = default;
  DevicesContext(DevicesContext&& other) = default;

  DevicesContext& operator=(const DevicesContext& rhs) = default;
  DevicesContext& operator=(DevicesContext&& rhs) & = default;

  void synchronize() {}

#ifndef USE_CUDA
  explicit DevicesContext(bool noCuda=true) : noCuda_(noCuda) {}
#else
  // Use the noCuda arg to disable streams management when deviceMaps are not
  // set.
  explicit DevicesContext(bool noCuda=true) : noCuda_(noCuda) {
    if (!noCuda_) {
      auto deviceNum = at::cuda::device_count();
      streams_.reserve(deviceNum);
      for (c10::DeviceIndex idx = 0; idx < deviceNum; ++idx) {
        streams_.emplace_back(at::cuda::getStreamFromPool(idx));
      }
    }
  }

  inline const std::vector<CUDAStream>& getCUDAStreams() const {
    return streams_;
  }

 private:
  std::vector<CUDAStream> streams_;
#endif

 private:
  const bool noCuda_;
};


struct DevicesStateGuard {

#ifdef USE_CUDA
  DevicesStateGuard(const DevicesContext& ctx) {
    const auto& streams = ctx.getCUDAStreams();
    std::vector<CUDAStream> prevStreams_;
    prevStreams_.reserve(streams.size());
    for (const auto& stream: streams) {
      prevStreams_.emplace_back(
          at::cuda::getCurrentCUDAStream(stream.device_index()));
      at::cuda::setCurrentCUDAStream(stream);
    }
  }

  ~DevicesStateGuard() noexcept {
    for (auto& stream : prevStreams_) {
      at::cuda::setCurrentCUDAStream(std::move(stream));
    }
  }
#else
  DevicesStateGuard(DevicesContext /* unused */) {};
#endif

  DevicesStateGuard(const DevicesStateGuard& other) = delete;
  DevicesStateGuard(DevicesStateGuard&& other) = delete;
  DevicesStateGuard& operator=(const DevicesStateGuard& rhs) = delete;
  DevicesStateGuard& operator=(DevicesStateGuard&& rhs) = delete;

 private:
#ifdef USE_CUDA
  std::vector<CUDAStream> prevStreams_;
#endif
};

=======
>>>>>>> 8cfedece
} // namespace

C10_DEFINE_REGISTRY(TensorPipeTransportRegistry, TransportRegistration);

C10_DEFINE_REGISTRY(TensorPipeChannelRegistry, ChannelRegistration);

std::string TensorPipeAgent::guessUvAddress(
    tensorpipe::transport::uv::Context& uvContext) {
  tensorpipe::Error error;
  std::string uvAddress;
  char* ifnameEnv = std::getenv(kSocketIfnameEnvVar.c_str());
  if (ifnameEnv != nullptr) {
    std::tie(error, uvAddress) = uvContext.lookupAddrForIface(ifnameEnv);
    if (error) {
      LOG(WARNING) << "Failed to look up the IP address for interface "
                   << ifnameEnv << " (" << error.what() << "), defaulting to "
                   << kDefaultUvAddress;
      uvAddress = kDefaultUvAddress;
    }
  } else {
    std::tie(error, uvAddress) = uvContext.lookupAddrForHostname();
    if (error) {
      LOG(WARNING) << "Failed to look up the IP address for the hostname ("
                   << error.what() << "), defaulting to " << kDefaultUvAddress;
      uvAddress = kDefaultUvAddress;
    }
  }
  return uvAddress;
}

namespace {

// These priorities instruct TensorPipe on which transport/channel to pick
// during handshake. Higher priorities will take precedence over lower ones.
// The transport with lowest priority will be the one used to bootstrap pipes.

constexpr int64_t kShmTransportPriority = 100;
// The UV transport just uses TCP and should work everywhere, thus keep it last.
constexpr int64_t kUvTransportPriority = 0;

constexpr int64_t kCmaChannelPriority = 200;
constexpr int64_t kMultiplexedUvChannelPriority = 100;
// The basic channel reuses a transport as a channel, and is thus our fallback.
constexpr int64_t kBasicChannelPriority = 0;

std::unique_ptr<TransportRegistration> makeUvTransport() {
  auto context = std::make_shared<tensorpipe::transport::uv::Context>();
  std::string address = TensorPipeAgent::guessUvAddress(*context);
  return std::make_unique<TransportRegistration>(TransportRegistration{
      std::move(context), kUvTransportPriority, std::move(address)});
}

// The UV transport is implemented using standard TCP connections. It leverages
// libuv (https://github.com/libuv/libuv) in order to be cross-platform.
C10_REGISTER_CREATOR(TensorPipeTransportRegistry, uv, makeUvTransport);

#if TENSORPIPE_HAS_SHM_TRANSPORT

std::string createUniqueShmAddr() {
  thread_local uint32_t threadLocalId = 0;
  return c10::str(
      "shm://tensorpipe_rpc_agent_",
      std::this_thread::get_id(),
      "_",
      ::getpid(),
      "_",
      threadLocalId++);
}

std::unique_ptr<TransportRegistration> makeShmTransport() {
  auto context = std::make_shared<tensorpipe::transport::shm::Context>();
  std::string address = createUniqueShmAddr();
  return std::make_unique<TransportRegistration>(TransportRegistration{
      std::move(context), kShmTransportPriority, std::move(address)});
}

// The SHM implements connections using ringbuffers residing in anonymous shared
// memory (plus UNIX domain sockets to bootstrap the connection and exchange
// file descriptors). It is Linux-only due to some advanced features (O_TMPFILE,
// eventfd, ...).
C10_REGISTER_CREATOR(TensorPipeTransportRegistry, shm, makeShmTransport);

#endif

std::unique_ptr<ChannelRegistration> makeBasicChannel() {
  auto context = std::make_shared<tensorpipe::channel::basic::Context>();
  return std::make_unique<ChannelRegistration>(
      ChannelRegistration{std::move(context), kBasicChannelPriority});
}

// The basic channel is just a straightforward adapter wrapper that allows any
// transport to be used as a channel.
C10_REGISTER_CREATOR(TensorPipeChannelRegistry, basic, makeBasicChannel);

#if TENSORPIPE_HAS_CMA_CHANNEL

std::unique_ptr<ChannelRegistration> makeCmaChannel() {
  auto context = std::make_shared<tensorpipe::channel::cma::Context>();
  return std::make_unique<ChannelRegistration>(
      ChannelRegistration{std::move(context), kCmaChannelPriority});
}

// The CMA channel uses the Linux cross-memory attach syscalls (process_vm_readv
// and _writev), which allow one process to access the private memory of another
// process (as long as they belong to the same user and other security
// constraints are satisfied). It does, more or less, what GDB does when it's
// attached to a running process.
C10_REGISTER_CREATOR(TensorPipeChannelRegistry, cma, makeCmaChannel);

#endif

constexpr static int kNumUvThreads = 16;

std::unique_ptr<ChannelRegistration> makeMultiplexedUvChannel() {
  std::vector<std::shared_ptr<tensorpipe::transport::Context>> contexts;
  std::vector<std::shared_ptr<tensorpipe::transport::Listener>> listeners;
  for (int laneIdx = 0; laneIdx < kNumUvThreads; ++laneIdx) {
    auto context = std::make_shared<tensorpipe::transport::uv::Context>();
    std::string address = TensorPipeAgent::guessUvAddress(*context);
    contexts.push_back(std::move(context));
    listeners.push_back(contexts.back()->listen(address));
  }
  auto context = std::make_shared<tensorpipe::channel::mpt::Context>(
      std::move(contexts), std::move(listeners));
  return std::make_unique<ChannelRegistration>(
      ChannelRegistration{std::move(context), kMultiplexedUvChannelPriority});
}

// The multiplexed UV channel encapsulates multiple UV transports (each with its
// own event loop thread). Each channel will, in turn, contain multiple UV
// connections, one for each of those contexts. When sending a tensor, its data
// is split in equal chunks and each chunks is sent on a different connection
// and thus driven by a different thread. This is needed to reach very high
// bandwidths.
C10_REGISTER_CREATOR(
    TensorPipeChannelRegistry,
    mpt_uv,
    makeMultiplexedUvChannel);

} // namespace

//////////////////////////  MetricsTracker  /////////////////////////////////

TensorPipeAgent::TimeSeriesMetricsTracker::TimeSeriesMetricsTracker(
    uint64_t currentSum,
    uint64_t currentCount)
    : currentSum_(currentSum), currentCount_(currentCount) {}

void TensorPipeAgent::TimeSeriesMetricsTracker::addData(uint64_t dataPoint) {
  currentSum_ += dataPoint;
  ++currentCount_;
}

float TensorPipeAgent::TimeSeriesMetricsTracker::computeAverage() const {
  return currentCount_ == 0 ? 0 : currentSum_ / (float)currentCount_;
}

////////////////////////  TensorpipeRpcAgent  /////////////////////////////////

void TensorPipeAgent::collectNames() {
  const worker_id_t selfId = workerInfo_.id_;
  const std::string& selfName = workerInfo_.name_;

  std::vector<uint8_t> selfNameVector(
      (uint8_t*)selfName.c_str(),
      (uint8_t*)selfName.c_str() + selfName.length());
  rankToNameStore_.set(c10::to_string(selfId), selfNameVector);

  workerIdToInfo_.emplace(selfId, WorkerInfo(selfName, selfId));
  workerNameToInfo_.emplace(selfName, WorkerInfo(selfName, selfId));
  for (worker_id_t workerId = 0; workerId < worldSize_; ++workerId) {
    if (workerId == selfId) {
      continue;
    }
    std::vector<uint8_t> workerNameVector =
        rankToNameStore_.get(c10::to_string(workerId));
    std::string workerName(
        (char*)workerNameVector.data(), workerNameVector.size());

    TORCH_CHECK(
        workerNameToInfo_.find(workerName) == workerNameToInfo_.end(),
        "RPC worker name ",
        workerName,
        " is not unique.");

    workerIdToInfo_.emplace(workerId, WorkerInfo(workerName, workerId));
    workerNameToInfo_.emplace(workerName, WorkerInfo(workerName, workerId));
  }
}

TensorPipeAgent::TensorPipeAgent(
    const std::shared_ptr<::c10d::Store>& store,
    std::string selfName,
    worker_id_t selfId,
    int worldSize,
    std::shared_ptr<c10d::ProcessGroup> processGroup,
    TensorPipeRpcBackendOptions opts,
    std::unique_ptr<RequestCallback> cb)
    : RpcAgent(
          WorkerInfo(std::move(selfName), selfId),
          std::move(cb),
          std::chrono::milliseconds(
              (long)(opts.rpcTimeoutSeconds * kSecToMsConversion))),
      opts_(std::move(opts)),
      threadPool_(opts_.numWorkerThreads),
      context_(std::make_shared<tensorpipe::Context>(
          tensorpipe::ContextOptions().name(workerInfo_.name_))),
      rankToNameStore_("names", store),
      nameToAddressStore_("addrs", store),
      worldSize_(worldSize),
      processGroup_(std::move(processGroup)) {
  collectNames();

  // Initialize the time-series metrics tracking map
  timeSeriesMetrics_.emplace(kGilAverageWaitTime, TimeSeriesMetricsTracker());
}

TensorPipeAgent::~TensorPipeAgent() {
  VLOG(1) << "RPC agent for " << workerInfo_.name_ << " is being destroyed";
  shutdown();
}

void TensorPipeAgent::startImpl() {
  VLOG(1) << "RPC agent for " << workerInfo_.name_ << " is starting";

  std::vector<std::string> addresses;
  int lowestPriority = std::numeric_limits<int>::max();
  std::string lowestPriorityTransport;

  for (auto& key : TensorPipeTransportRegistry()->Keys()) {
    int64_t priority = -1;
    if (opts_.transports.has_value()) {
      auto iter =
          std::find(opts_.transports->begin(), opts_.transports->end(), key);
      if (iter == opts_.transports->end()) {
        continue;
      }
      // Assign priorities in reverse order of occurrence in the vector, so that
      // a transport that comes before another receives a higher priority.
      priority =
          opts_.transports->size() - 1 - (iter - opts_.transports->begin());
    }
    std::unique_ptr<TransportRegistration> reg =
        TensorPipeTransportRegistry()->Create(key);
    if (priority == -1) {
      priority = reg->priority;
    }
    if (priority < lowestPriority) {
      lowestPriority = priority;
      lowestPriorityTransport = key;
    }
    addresses.push_back(c10::str(key, "://", reg->address));
    context_->registerTransport(
        priority, std::move(key), std::move(reg->transport));
  }

  for (auto& key : TensorPipeChannelRegistry()->Keys()) {
    int64_t priority = -1;
    if (opts_.channels.has_value()) {
      auto iter =
          std::find(opts_.channels->begin(), opts_.channels->end(), key);
      if (iter == opts_.channels->end()) {
        continue;
      }
      // Assign priorities in reverse order of occurrence in the vector, so that
      // a channel that comes before another receives a higher priority.
      priority = opts_.channels->size() - 1 - (iter - opts_.channels->begin());
    }
    std::unique_ptr<ChannelRegistration> reg =
        TensorPipeChannelRegistry()->Create(key);
    if (priority == -1) {
      priority = reg->priority;
    }
    context_->registerChannel(
        priority, std::move(key), std::move(reg->channel));
  }

  listener_ = context_->listen(addresses);

  // Store our own url.
  const auto address = listener_->url(lowestPriorityTransport);
  const std::vector<uint8_t> selfAddrData(address.begin(), address.end());
  nameToAddressStore_.set(workerInfo_.name_, selfAddrData);

  VLOG(1) << "RPC agent for " << workerInfo_.name_ << " is using address "
          << address;

  for (const auto& p : workerNameToInfo_) {
    const auto& name = p.first;
    auto nodeAddrData = nameToAddressStore_.get(name);
    auto nodeAddrStr =
        std::string((const char*)nodeAddrData.data(), nodeAddrData.size());
    workerNameToURL_.insert({name, nodeAddrStr});
  }

  // Start the Timeout Thread
  timeoutThread_ = std::thread(&TensorPipeAgent::pollTimeoutRpcs, this);

  listener_->accept([this](
                        const tensorpipe::Error& error,
                        std::shared_ptr<tensorpipe::Pipe> pipe) {
    onListenerAccepted(error, pipe);
  });
}

void TensorPipeAgent::onListenerAccepted(
    const tensorpipe::Error& error,
    std::shared_ptr<tensorpipe::Pipe>& pipe) {
  if (error) {
    if (error.isOfType<tensorpipe::ListenerClosedError>() &&
        !rpcAgentRunning_.load()) {
      // This is expected.
    } else {
      LOG(WARNING) << "RPC agent for " << workerInfo_.name_
                   << " encountered error when accepting incoming pipe: "
                   << error.what();
    }
    return;
  }

  // Accept the next connection request
  listener_->accept([this](
                        const tensorpipe::Error& error,
                        std::shared_ptr<tensorpipe::Pipe> pipe) {
    onListenerAccepted(error, pipe);
  });

  VLOG(1) << "RPC agent for " << workerInfo_.name_
          << " accepted incoming pipe from " << pipe->getRemoteName();

  // Arm for server read
  respond(pipe);
}

void TensorPipeAgent::pipeRead(
    const std::shared_ptr<tensorpipe::Pipe>& pipe,
<<<<<<< HEAD
    std::function<void(
        const tensorpipe::Error&, Message&&, DevicesContext&&)> fn) {
  pipe->readDescriptor([fn{std::move(fn)}, pipe, this](
=======
    std::function<void(const tensorpipe::Error&, Message&&)> fn) noexcept {
  pipe->readDescriptor([fn{std::move(fn)}, pipe](
>>>>>>> 8cfedece
                           const tensorpipe::Error& error,
                           tensorpipe::Message tpMessage) mutable {
    // TODO: pass these streams to TensorPipe when it can accept streams
    DevicesContext ctx(reverseDeviceMaps_.empty() && opts_.deviceMaps.empty());

    if (error) {
      fn(error, Message(), std::move(ctx));
      return;
    }

    TensorpipeReadBuffers tpBuffers = tensorpipeAllocate(tpMessage);

    pipe->read(
        std::move(tpMessage),
        [tpBuffers{
             std::make_shared<TensorpipeReadBuffers>(std::move(tpBuffers))},
         fn{std::move(fn)},
         ctx{std::move(ctx)}](
            const tensorpipe::Error& error,
            tensorpipe::Message tpMessage) mutable {
          //DevicesStateGuard guard(ctx);
          if (error) {
            fn(error, Message(), std::move(ctx));
            return;
          }

          // FIXME This does some unpickling, which could be a bit expensive:
          // perhaps it would be best to perform it inside the worker threads?
          Message rpcMessage = tensorpipeDeserialize(
              std::move(tpMessage), std::move(*tpBuffers));

          fn(error, std::move(rpcMessage), std::move(ctx));
        });
  });
}

void TensorPipeAgent::pipeWrite(
    const std::shared_ptr<tensorpipe::Pipe>& pipe,
    Message&& rpcMessage,
    std::vector<c10::DeviceIndex>&& devices,
    std::function<void(const tensorpipe::Error&)> fn) noexcept {
  tensorpipe::Message tpMessage;
  TensorpipeWriteBuffers tpBuffers;

  std::tie(tpMessage, tpBuffers) =
      tensorpipeSerialize(std::move(rpcMessage), std::move(devices));

  pipe->write(
      std::move(tpMessage),
      [tpBuffers{
           std::make_shared<TensorpipeWriteBuffers>(std::move(tpBuffers))},
       fn{std::move(fn)}](
          const tensorpipe::Error& error, tensorpipe::Message /* unused */) {
        fn(error);
      });
}

void TensorPipeAgent::sendCompletedResponseMessage(
    std::shared_ptr<tensorpipe::Pipe>& pipe,
    std::shared_ptr<FutureMessage>& futureResponseMessage,
    uint64_t messageId,
    DevicesContext&& ctx) {
  if (!rpcAgentRunning_.load()) {
    LOG(WARNING) << "RPC agent for " << workerInfo_.name_
                 << " won't send response to request #" << messageId << " to "
                 << pipe->getRemoteName() << ", as the agent is shutting down";
    return;
  }

  VLOG(1) << "RPC agent for " << workerInfo_.name_
          << " is sending response to request #" << messageId << " to "
          << pipe->getRemoteName();

  const c10::optional<utils::FutureError> error =
      futureResponseMessage->error();
  Message&& responseMessage = std::move(*futureResponseMessage).moveValue();
  responseMessage.setId(messageId);
  if (!error) {
    std::vector<c10::DeviceIndex> devices;

    try {
      devices = getDevicesForTensors(pipe->getRemoteName(), responseMessage);
    } catch (const std::exception& e) {
      responseMessage = createExceptionResponse(e.what(), responseMessage.id());
    }

    // TODO: pass streams to pipeWrite
    pipeWrite(
        pipe,
        std::move(responseMessage),
<<<<<<< HEAD
        [this, pipe, messageId, ctx{std::move(ctx)}](
            const tensorpipe::Error& error) {
=======
        std::move(devices),
        [this, pipe, messageId](const tensorpipe::Error& error) {
>>>>>>> 8cfedece
          if (error) {
            LOG(WARNING)
                << "RPC agent for " << workerInfo_.name_
                << " encountered error when sending response to request #"
                << messageId << " to " << pipe->getRemoteName() << ": "
                << error.what();
            return;
          }

          VLOG(1) << "RPC agent for " << workerInfo_.name_
                  << " done sending response to request #" << messageId
                  << " to " << pipe->getRemoteName();
        });
  } else {
    pipeWrite(
        pipe,
        createExceptionResponse(error->what(), responseMessage.id()),
        {},
        [this, pipe, messageId](const tensorpipe::Error& error) {
          if (error) {
            LOG(WARNING)
                << "RPC agent for " << workerInfo_.name_
                << " encountered error when sending response to request #"
                << messageId << " to " << pipe->getRemoteName() << ": "
                << error.what();
            return;
          }

          VLOG(1) << "RPC agent for " << workerInfo_.name_
                  << " done sending response to request #" << messageId
                  << " to " << pipe->getRemoteName();
        });
  }
}

void TensorPipeAgent::respond(std::shared_ptr<tensorpipe::Pipe>& pipe) {
  pipeRead(
      pipe,
      [this, pipe](
          const tensorpipe::Error& error,
          Message&& requestMessage,
          DevicesContext&& ctx) mutable {
        if (error) {
          // FIXME This is not a correct way to check whether this error was
          // "intentionally" caused by the remote end shutting down. We should
          // find a better way, Perhaps sending an empty message?
          if ((error.isOfType<tensorpipe::PipeClosedError>() &&
               !rpcAgentRunning_.load()) ||
              error.isOfType<tensorpipe::transport::EOFError>()) {
            // This is expected.
          } else {
            LOG(WARNING)
                << "RPC agent for " << workerInfo_.name_
                << " encountered error when reading incoming request from "
                << pipe->getRemoteName() << ": " << error.what()
                << " (this is expected to happen during shutdown)";
          }
          return;
        }

        // Arm for next read
        respond(pipe);

        uint64_t messageId = requestMessage.id();
        increaseCallCount(serverActiveCalls_);

        VLOG(1) << "RPC agent for " << workerInfo_.name_
                << " received request #" << messageId << " from "
                << pipe->getRemoteName();

        // Defer user RPC UDF run to thread pool
        threadPool_.run([this,
                         pipe,
                         messageId,
                         requestMessage{std::move(requestMessage)},
                         ctx{std::move(ctx)}]() mutable {
          // create guards again as this function runs on a different thread
          DevicesStateGuard guards(ctx);
          VLOG(1) << "RPC agent for " << workerInfo_.name_
                  << " is running request #" << messageId << " from "
                  << pipe->getRemoteName() << " in thread pool";

          std::shared_ptr<FutureMessage> futureResponseMessage;
          try {
            futureResponseMessage = cb_->operator()(requestMessage);
          } catch (const std::exception& e) {
            futureResponseMessage = std::make_shared<FutureMessage>();
            futureResponseMessage->setError(e.what());
          }

          // Shortcut if immediately done
          if (futureResponseMessage->completed()) {
            decreaseCallCount(serverActiveCalls_);
            sendCompletedResponseMessage(
                pipe, futureResponseMessage, messageId, std::move(ctx));
          } else {
            // Not complete yet
            increaseCallCount(serverActiveAsyncCalls_);
            futureResponseMessage->addCallback(
                [this,
                 pipe,
                 futureResponseMessage,
                 messageId,
                 ctx{std::move(ctx)}]() mutable {
                  decreaseCallCount(serverActiveCalls_);
                  decreaseCallCount(serverActiveAsyncCalls_);
                  DevicesStateGuard guards(ctx);
                  sendCompletedResponseMessage(
                      pipe, futureResponseMessage, messageId, std::move(ctx));
                });
          }

          VLOG(1) << "RPC agent for " << workerInfo_.name_
                  << " done running request #" << messageId << " from "
                  << pipe->getRemoteName() << " in thread pool";
        });
      });
}

std::shared_ptr<FutureMessage> TensorPipeAgent::send(
    const WorkerInfo& toWorkerInfo,
    Message&& requestMessage,
    const float rpcTimeoutSeconds) {
  TORCH_CHECK(
      requestMessage.isRequest(),
      "TensorPipeAgent::send(..) is only for sending requests.");

  if (!rpcAgentRunning_.load()) {
    auto err = c10::str(
        "Node ",
        RpcAgent::getWorkerInfo().id_,
        "tried to send() a message of type ",
        requestMessage.type(),
        " but RPC is no longer running on this node.");
    throw std::runtime_error(err);
  }

  const auto& url = findWorkerURL(toWorkerInfo);

  std::unique_lock<std::mutex> lock(mutex_);

  // See if we already have a connection to this address or not
  auto it = connectedPipes_.find(toWorkerInfo.id_);
  if (it == connectedPipes_.end()) {
    std::tie(it, std::ignore) = connectedPipes_.emplace(
        toWorkerInfo.id_,
        ClientPipe(context_->connect(
            url, tensorpipe::PipeOptions().remoteName(toWorkerInfo.name_))));
  }
  ClientPipe& clientPipe = it->second;
  auto& pendingResponseMessage = clientPipe.pendingResponseMessage_;

  auto futureResponseMessage = std::make_shared<AtomicFutureMessage>();
  uint64_t messageId = nextMessageID_++;
  requestMessage.setId(messageId);
  pendingResponseMessage[messageId] = futureResponseMessage;

  lock.unlock();

  // Get devices for tensors in the request message. This can throw if device
  // maps are not configured properly for this request.
  auto devices =
      getDevicesForTensors(clientPipe.pipe_->getRemoteName(), requestMessage);

  futureResponseMessage->futMsg.addCallback([this]() {
    TORCH_INTERNAL_ASSERT(
        this->threadPool_.inThreadPool(),
        "Future marked complete from outside the thread pool");
  });

  increaseCallCount(clientActiveCalls_);
  // Use the default RPC timeout if no timeout is specified for this send call
  auto timeout = rpcTimeoutSeconds == kUnsetRpcTimeout
      ? getRpcTimeout()
      : std::chrono::milliseconds(
            static_cast<int>(rpcTimeoutSeconds * kSecToMsConversion));

  // We only add to the timeoutMap_ if the timeout is not 0. Per our
  // documentation, a user-provided timeout of 0 indicates the RPC should never
  // expire (infinite timeout), so there is no need to track it in the
  // timeoutMap_.
  if (timeout.count() != 0) {
    // Compute the expiration time for this message based on the timeout
    auto expirationTime = computeRpcMessageExpiryTime(timeout);

    // Add the Future to the right vector in the timeoutMap_
    {
      std::unique_lock<std::mutex> lock(timeoutMapMutex_);
      auto& timeoutFuturesVector = timeoutMap_[expirationTime];
      timeoutFuturesVector.emplace_back(futureResponseMessage, timeout);
    }
    timeoutThreadCV_.notify_one();
  }

  VLOG(1) << "RPC agent for " << workerInfo_.name_ << " is sending request #"
          << messageId << " to " << clientPipe.pipe_->getRemoteName();

  pipeWrite(
      clientPipe.pipe_,
      std::move(requestMessage),
      std::move(devices),
      [this, &clientPipe, messageId](const tensorpipe::Error& error) mutable {
        if (error) {
          if (error.isOfType<tensorpipe::PipeClosedError>() &&
              !rpcAgentRunning_.load()) {
            // This is expected.
          } else {
            LOG(WARNING) << "RPC agent for " << workerInfo_.name_
                         << " encountered error when sending outgoing request #"
                         << messageId << " to "
                         << clientPipe.pipe_->getRemoteName() << ": "
                         << error.what();
          }
          auto pendingFutIt =
              clientPipe.pendingResponseMessage_.find(messageId);
          if (pendingFutIt != clientPipe.pendingResponseMessage_.end()) {
            markFutureWithError(pendingFutIt->second, error.what());
          }
          return;
        }

        VLOG(1) << "RPC agent for " << workerInfo_.name_ << " sent request #"
                << messageId << " to " << clientPipe.pipe_->getRemoteName();

        pipeRead(
            clientPipe.pipe_,
            [this, &clientPipe](
                const tensorpipe::Error& error,
                Message&& responseMessage,
                DevicesContext&& /* unused */) {
              if (error) {
                if (error.isOfType<tensorpipe::PipeClosedError>() &&
                    !rpcAgentRunning_.load()) {
                  // This is expected.
                } else {
                  LOG(WARNING)
                      << "RPC agent for " << workerInfo_.name_
                      << " encountered error when reading incoming response from "
                      << clientPipe.pipe_->getRemoteName() << ": "
                      << error.what();
                }
                // We may get garbage content in responseMessage upon error.
                // Flushing all future messages belonging to this pipe due to
                // error state.
                decltype(clientPipe.pendingResponseMessage_) pendingMsgs;
                {
                  std::lock_guard<std::mutex> lock(mutex_);
                  std::swap(clientPipe.pendingResponseMessage_, pendingMsgs);
                  clientPipe.readError_ = true;
                }
                std::string errorMsg = error.what();
                for (auto& p : pendingMsgs) {
                  markFutureWithError(std::move(p.second), errorMsg);
                }
                return;
              }

              // Identify future response message by message ID
              uint64_t messageId = responseMessage.id();

              VLOG(1) << "RPC agent for " << workerInfo_.name_
                      << " received response #" << messageId << " from "
                      << clientPipe.pipe_->getRemoteName();

              std::shared_ptr<AtomicFutureMessage> futureResponseMessage;
              {
                std::lock_guard<std::mutex> lock(mutex_);
                // A read error will lead all following callbacks to be
                // invoked with error, and shouldn't reach here.
                TORCH_INTERNAL_ASSERT(
                    !clientPipe.readError_, "Shouldn't in error state");
                auto it = clientPipe.pendingResponseMessage_.find(messageId);
                TORCH_INTERNAL_ASSERT(
                    it != clientPipe.pendingResponseMessage_.end(),
                    "message ID ",
                    messageId,
                    " is not recognized");
                futureResponseMessage = std::move(it->second);
                clientPipe.pendingResponseMessage_.erase(it);
              }

              if (responseMessage.type() == MessageType::EXCEPTION) {
                markFutureWithError(
                    std::move(futureResponseMessage),
                    std::string(
                        responseMessage.payload().begin(),
                        responseMessage.payload().end()));
              } else {
                markFutureAsComplete(
                    std::move(futureResponseMessage),
                    std::move(responseMessage));
              }
            });
      });

  return std::shared_ptr<FutureMessage>(
      futureResponseMessage, &futureResponseMessage->futMsg);
}

void TensorPipeAgent::pollTimeoutRpcs() {
  while (rpcAgentRunning_.load()) {
    std::unique_lock<std::mutex> lock(timeoutMapMutex_);

    // We sleep until the earliest expiring RPC in the timeoutMap_. We must
    // also ensure that we sleep while the map is empty, and we exit sleeping
    // if the RPC Agent has been shutdown.
    for (;;) {
      if (!rpcAgentRunning_.load()) {
        return;
      }

      if (!timeoutMap_.empty()) {
        steady_clock_time_point earliestTimeout = timeoutMap_.begin()->first;
        if (std::chrono::steady_clock::now() >= earliestTimeout) {
          break;
        }
        timeoutThreadCV_.wait_until(lock, earliestTimeout);
      } else {
        timeoutThreadCV_.wait(lock);
      }
    }

    // Move all these futures to a separate vector so we can process them
    // outside the lock.
    std::vector<std::pair<
        std::shared_ptr<AtomicFutureMessage>,
        std::chrono::milliseconds>>
        timedOutFutures = std::move(timeoutMap_.begin()->second);
    // We can safely remove this key from the timeoutMap_ since all these
    // futures will be processed.
    timeoutMap_.erase(timeoutMap_.begin());

    lock.unlock();

    // Set an error on futures added to the timedOutFutures vector. We do this
    // outside the lock to prevent potential lock-order-inversions by callbacks
    // triggered by the setError call.
    for (auto& futureTimeoutPair : timedOutFutures) {
      std::string errorMsg =
          fmt::format(kRpcTimeoutErrorStr, futureTimeoutPair.second.count());
      auto err = makeRPCError(errorMsg, RPCErrorType::TIMEOUT);
      markFutureWithError(std::move(futureTimeoutPair.first), std::move(err));
    }
  }
}

// TODO: Remove sync()
void TensorPipeAgent::sync() {
  VLOG(1) << "RPC agent for " << workerInfo_.name_ << " is syncing (no-op)";
}

// TODO: Remove join()
void TensorPipeAgent::join() {
  VLOG(1) << "RPC agent for " << workerInfo_.name_ << " is joining";
  // This method behaves like a barrier, as it can only return once all workers
  // have no more requests pending, including "nested" requests (triggered from
  // within the remote code of another call) and "follow-up" requests (triggered
  // from the callback of a future).
  while (true) {
    {
      std::unique_lock<std::mutex> lock(callCountMutex_);
      // It is enough to wait for there to be no more active client calls, since
      // each server call corresponds to a client call for some other worker.
      callCountCV_.wait(lock, [this] { return clientActiveCalls_ == 0; });
      // We'd like to immediately proceed with the allreduce, but it's a call
      // that may block for some time, as it waits for other workers to also
      // complete all their active client calls. While we call allreduce we must
      // hold the mutex, or else the count we send to other workers may get
      // stale (e.g., if some nested call happens in the meantime). But we can't
      // hold the lock for an indeterminately long time, as that would block
      // other operations (e.g., send). Thus we must release the lock and only
      // re-acquire it when all workers are ready to proceed with the allreduce.
      // We perform this synchronization using a barrier.
    }
    VLOG(1) << "RPC agent for " << workerInfo_.name_
            << " completed all client calls and is entering a barrier";
    processGroup_->barrier()->wait();
    {
      std::unique_lock<std::mutex> lock(callCountMutex_);
      // At this point, the count may have become non-zero again. We can't wait
      // for those calls to complete as other workers are waiting for us in the
      // allreduce and we would block them. Thus we send our count even if it is
      // non-zero and if anyone (be it us or another worker) has a non-zero
      // count we'll just do another round.
      VLOG(1) << "RPC agent for " << workerInfo_.name_
              << " exited the barrier and found " << clientActiveCalls_
              << " active client calls";
      std::vector<at::Tensor> totalClientActiveCalls = {
          at::zeros({}, at::kLong)};
      *totalClientActiveCalls[0].data_ptr<int64_t>() = clientActiveCalls_;
      processGroup_->allreduce(totalClientActiveCalls)->wait();
      VLOG(1) << "RPC agent for " << workerInfo_.name_
              << " completed the allreduce and got a total of "
              << (*totalClientActiveCalls[0].data_ptr<int64_t>())
              << " active client calls across all workers";
      if (*totalClientActiveCalls[0].data_ptr<int64_t>() == 0) {
        break;
      }
    }
  }
  VLOG(1) << "RPC agent for " << workerInfo_.name_ << " done joining";
}

void TensorPipeAgent::shutdownImpl() {
  // FIXME Isn't it too verbose for a library to print logs in normal operation?
  LOG(INFO) << "RPC agent for " << workerInfo_.name_ << " is shutting down";

  // Join the Timeout Thread
  timeoutThreadCV_.notify_one();
  if (timeoutThread_.joinable()) {
    timeoutThread_.join();
  }
  VLOG(1) << "RPC agent for " << workerInfo_.name_
          << " done waiting for timeout thread to join";

  // This will close all the pipes and listeners, invoke all callbacks with
  // errors, turn down the I/O event loops and wait for everything to terminate.
  context_->join();
  VLOG(1) << "RPC agent for " << workerInfo_.name_
          << " done waiting for TensorPipe context to join";

  // NOTE: We need to call waitWorkComplete in the end after we have shutdown
  // all listeners for Tensorpipe. This is to drain any already accepted work
  // in the ThreadPool. If this is done before we shutdown the listeners,
  // additional work could be added after this call and before we shutdown
  // listeners. This work would continue executing in the threadpool and might
  // cause issues during shutdown of the system.
  threadPool_.waitWorkComplete();
  VLOG(1) << "RPC agent for " << workerInfo_.name_
          << " done waiting for thread pool to complete work";
}

const WorkerInfo& TensorPipeAgent::getWorkerInfo(
    const std::string& workerName) const {
  const auto& it = workerNameToInfo_.find(workerName);
  TORCH_CHECK(
      it != workerNameToInfo_.end(), "Unknown destination worker ", workerName);
  return it->second;
}

const WorkerInfo& TensorPipeAgent::getWorkerInfo(worker_id_t workerId) const {
  const auto& it = workerIdToInfo_.find(workerId);
  TORCH_CHECK(
      it != workerIdToInfo_.end(), "Unknown destination worker ", workerId);
  return it->second;
}

std::vector<WorkerInfo> TensorPipeAgent::getWorkerInfos() const {
  std::vector<WorkerInfo> workerInfos;
  for (auto& item : workerNameToInfo_) {
    workerInfos.emplace_back(item.second);
  }
  return workerInfos;
}

const std::string& TensorPipeAgent::findWorkerURL(
    const WorkerInfo& worker) const {
  const auto it = workerNameToURL_.find(worker.name_);
  TORCH_CHECK(
      it != workerNameToURL_.end(), "Unknown worker name: ", worker.name_);
  return it->second;
}

std::unordered_map<std::string, std::string> TensorPipeAgent::getMetrics() {
  std::unordered_map<std::string, std::string> metrics;
  metrics[kThreadPoolSize] = c10::to_string(threadPool_.size());
  metrics[kNumIdleThreads] = c10::to_string(threadPool_.numAvailable());
  {
    std::unique_lock<std::mutex> lock(callCountMutex_);
    metrics[kClientActiveCalls] = c10::to_string(clientActiveCalls_);
    metrics[kServerActiveCalls] = c10::to_string(serverActiveCalls_);
    metrics[kServerActiveAsyncCalls] = c10::to_string(serverActiveAsyncCalls_);
  }
  if (isGILProfilingEnabled()) {
    {
      std::unique_lock<std::mutex> lock(metricsMutex_);
      // Include the averages for each time series metric. This is just the GIL
      // Wait Time for now.
      auto averageGilWaitTime =
          timeSeriesMetrics_[kGilAverageWaitTime].computeAverage();
      lock.unlock();
      metrics[kGilAverageWaitTime] = c10::to_string(averageGilWaitTime);
    }
  }

  return metrics;
}

void TensorPipeAgent::addGilWaitTime(
    const std::chrono::microseconds gilWaitTime) {
  std::lock_guard<std::mutex> lock(metricsMutex_);
  timeSeriesMetrics_[kGilAverageWaitTime].addData(gilWaitTime.count());
}

TensorPipeAgent::NetworkDataDict TensorPipeAgent::getNetworkData() {
  std::lock_guard<std::mutex> lock(networkDataMutex_);
  return networkData_;
}

NetworkSourceInfo TensorPipeAgent::getNetworkSourceInfo() {
  NetworkSourceInfo info = {
      RpcAgent::getWorkerInfo().id_,
      nameToAddressStore_.get(RpcAgent::getWorkerInfo().name_)};

  return info;
}

void TensorPipeAgent::trackNetworkData(
    uint64_t requestSize,
    uint64_t responseSize,
    const std::string& destWorkerName) {
  std::lock_guard<std::mutex> lock(networkDataMutex_);
  networkData_[destWorkerName].numCalls++;
  networkData_[destWorkerName].totalSentBytes += requestSize;
  networkData_[destWorkerName].totalRecvBytes += responseSize;
}

void TensorPipeAgent::trackNetworkError(
    uint64_t requestSize,
    const std::string& destWorkerName) {
  std::lock_guard<std::mutex> lock(networkDataMutex_);
  networkData_[destWorkerName].numCalls++;
  networkData_[destWorkerName].totalSentBytes += requestSize;
  networkData_[destWorkerName].totalErrors++;
}

void TensorPipeAgent::increaseCallCount(int32_t& count) {
  {
    std::unique_lock<std::mutex> lock(callCountMutex_);
    ++count;
  }
  callCountCV_.notify_all();
}

void TensorPipeAgent::decreaseCallCount(int32_t& count) {
  {
    std::unique_lock<std::mutex> lock(callCountMutex_);
    --count;
  }
  callCountCV_.notify_all();
}

void TensorPipeAgent::markFutureAsComplete(
    std::shared_ptr<AtomicFutureMessage> futureMessage,
    Message message) {
  if (!futureMessage->isComplete.test_and_set()) {
    // Completing the future will run its callbacks, which could execute
    // arbitrary user code. To prevent blocking or stalling the TensorPipe event
    // loops, we defer this to a worker thread.
    threadPool_.run([this,
                     futureMessage{std::move(futureMessage)},
                     message{std::move(message)}]() mutable {
      futureMessage->futMsg.markCompleted(std::move(message));
      // The future's callbacks may schedule further RPCs, increasing the count.
      // Thus we must decrease it after completing the future, otherwise it may
      // briefly dip to zero and trick join into thinking all work is done.
      decreaseCallCount(clientActiveCalls_);
    });
  }
}

void TensorPipeAgent::markFutureWithError(
    std::shared_ptr<AtomicFutureMessage> futureMessage,
    std::string errorMsg) {
  if (!futureMessage->isComplete.test_and_set()) {
    // Completing the future will run its callbacks, which could execute
    // arbitrary user code. To prevent blocking or stalling the TensorPipe event
    // loops, we defer this to a worker thread.
    threadPool_.run([this,
                     futureMessage{std::move(futureMessage)},
                     errorMsg{std::move(errorMsg)}]() mutable {
      futureMessage->futMsg.setError(std::move(errorMsg));
      // The future's callbacks may schedule further RPCs, increasing the count.
      // Thus we must decrease it after completing the future, otherwise it may
      // briefly dip to zero and trick join into thinking all work is done.
      decreaseCallCount(clientActiveCalls_);
    });
  }
}

std::vector<c10::DeviceIndex> TensorPipeAgent::getDevicesForTensors(
    const std::string& remoteName,
    const Message& message) const {
  const auto& deviceMaps =
      message.isRequest() ? opts_.deviceMaps : reverseDeviceMaps_;

  const auto errStr = c10::str(
      "TensorPipe RPC backend only supports CPU tensors by default, please "
      "move your tensors to CPU before sending them over RPC, or call "
      "`set_device_map` on `TensorPipeRpcBackendOptions` to explicitly "
      "configure device mapping. ",
      message.isRequest() ? "Request" : "Response",
      " device mapping is not available for destination ",
      remoteName);

  const auto& iter = deviceMaps.find(remoteName);
  if (iter == deviceMaps.end()) {
    for (const auto& t : message.tensors()) {
      TORCH_CHECK(
          t.device().is_cpu(),
          errStr,
          ", but found tensor on device: ",
          t.device());
    }
    return {};
  } else {
    std::vector<c10::DeviceIndex> deviceIndices;
    deviceIndices.reserve(message.tensors().size());
    const auto& deviceMap = iter->second;
    for (const auto& t : message.tensors()) {
      if (t.device().is_cpu()) {
        deviceIndices.push_back(-1);
      } else {
        const auto deviceIter = deviceMap.find(t.device().index());
        TORCH_CHECK(
            deviceIter != deviceMap.end(),
            errStr,
            " for device ",
            t.device(),
            " but received a tensor on that device.");
        deviceIndices.push_back(deviceIter->second);
      }
    }
    return deviceIndices;
  }
}

} // namespace rpc
} // namespace distributed
} // namespace torch

#endif // USE_TENSORPIPE<|MERGE_RESOLUTION|>--- conflicted
+++ resolved
@@ -28,45 +28,6 @@
 const std::string kClientActiveCalls = "agent.client_active_calls";
 const std::string kServerActiveCalls = "agent.server_active_calls";
 const std::string kServerActiveAsyncCalls = "agent.server_active_async_calls";
-
-<<<<<<< HEAD
-inline void checkCPUTensor(const torch::Tensor& tensor) {
-  TORCH_CHECK(
-      tensor.device() == at::kCPU,
-      "TensorPipeAgent only supports CPU tensors by default. Sending "
-      "GPU tensors using RPC requires explicitly configurations using "
-      "`set_device_map` on `TensorPipeRpcBackendOptions`. Got a tensor "
-      "with device ",
-      tensor.device(),
-      ", but no device map is specified.");
-}
-
-std::vector<c10::DeviceIndex> getDevicesForTensors(
-    const std::string& remoteName,
-    const std::vector<torch::Tensor>& tensors,
-    const std::unordered_map<std::string, tensorpipe::DeviceMap>& deviceMaps) {
-  const auto workerIter = deviceMaps.find(remoteName);
-  if (workerIter == deviceMaps.end()) {
-    for (const auto& tensor : tensors) {
-      checkCPUTensor(tensor);
-    }
-    return {};
-  } else {
-    std::vector<c10::DeviceIndex> deviceIndices;
-    deviceIndices.reserve(tensors.size());
-    const auto& deviceMap = workerIter->second;
-    for (const auto& tensor : tensors) {
-      const auto deviceIter = deviceMap.find(tensor.device().index());
-      if (deviceIter == deviceMap.end()) {
-        checkCPUTensor(tensor);
-        deviceIndices.push_back(-1);
-      } else {
-        deviceIndices.push_back(deviceIter->second);
-      }
-    }
-    return deviceIndices;
-  }
-}
 
 
 struct DevicesContext {
@@ -141,8 +102,6 @@
 #endif
 };
 
-=======
->>>>>>> 8cfedece
 } // namespace
 
 C10_DEFINE_REGISTRY(TensorPipeTransportRegistry, TransportRegistration);
@@ -479,14 +438,9 @@
 
 void TensorPipeAgent::pipeRead(
     const std::shared_ptr<tensorpipe::Pipe>& pipe,
-<<<<<<< HEAD
     std::function<void(
-        const tensorpipe::Error&, Message&&, DevicesContext&&)> fn) {
+        const tensorpipe::Error&, Message&&, DevicesContext&&)> fn) noexcept {
   pipe->readDescriptor([fn{std::move(fn)}, pipe, this](
-=======
-    std::function<void(const tensorpipe::Error&, Message&&)> fn) noexcept {
-  pipe->readDescriptor([fn{std::move(fn)}, pipe](
->>>>>>> 8cfedece
                            const tensorpipe::Error& error,
                            tensorpipe::Message tpMessage) mutable {
     // TODO: pass these streams to TensorPipe when it can accept streams
@@ -577,13 +531,9 @@
     pipeWrite(
         pipe,
         std::move(responseMessage),
-<<<<<<< HEAD
+        std::move(devices),
         [this, pipe, messageId, ctx{std::move(ctx)}](
             const tensorpipe::Error& error) {
-=======
-        std::move(devices),
-        [this, pipe, messageId](const tensorpipe::Error& error) {
->>>>>>> 8cfedece
           if (error) {
             LOG(WARNING)
                 << "RPC agent for " << workerInfo_.name_
