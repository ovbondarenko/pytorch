#include <torch/csrc/jit/tracer.h>

#include <torch/csrc/utils/variadic.h>
#include <torch/csrc/jit/constants.h>
#include <ATen/core/functional.h>
#include <ATen/Backtrace.h>
#include <c10/util/Exception.h>
#include <torch/csrc/autograd/engine.h>
#include <torch/csrc/autograd/function.h>
#include <torch/csrc/autograd/variable.h>
#include <torch/csrc/jit/passes/dead_code_elimination.h>
#include <torch/csrc/jit/passes/remove_expands.h>
#include <torch/csrc/jit/script/module.h>
#include <ATen/core/Dict.h>

#include <memory>
#include <sstream>
#include <string>

namespace torch {
namespace jit {
namespace tracer {

////////////////////////////////////////////////////////////////////////////////
// Recording the traces
////////////////////////////////////////////////////////////////////////////////
namespace detail {

template <typename T>
void genericAddInput(Node* n, T value) {
  Value* v = n->owningGraph()->insertConstant(value);
  recordSourceLocation(v->node());
  n->addInput(v);
}

template <typename T>
void badArgType(const T& v) {
  AT_ERROR(
      "Found an unsupported argument type in the JIT tracer: ",
      c10::demangle_type<T>(),
      ". File a bug report.");
}

thread_local std::shared_ptr<TracingState> tracing_state;
} // namespace detail

std::function<void()> pauseTracing() {
  // NOLINTNEXTLINE
  std::shared_ptr<tracer::TracingState> state = getTracingState();
  tracer::setTracingState(nullptr);

  return [state]() { tracer::setTracingState(state); };
}

void delValueTrace(const IValue& var) {
  getTracingState()->delValue(var);
}
void TracingState::delValue(const IValue& var) {
  for (size_t i = 0; i < env_stack.size(); ++i) {
    auto& value_map = env_stack.at(env_stack.size() - 1 - i);
    auto it = value_map.find(var);
    if (it == value_map.end()) {
      continue;
    }
    value_map.erase(it);
  }
}

// Given a IValue 'var', return the 'node' which represents the instruction
// which computes the value of this variable in the IR.
// Here, we interpret untraced variables as constants that are just embedded
// in the graph.  This is useful to handle code which does things like this
// (from torch.autograd.variable, now moved to C++):
//
//    def mm(self, matrix):
//      output = Variable(self.data.new(self.data.size(0), matrix.data.size(1)))
//      return Addmm.apply(output, self, matrix, 0, 1, True)
//
// Here, mm fakes up a dummy variable with uninitialized data to do an inplace
// update on, but subsequently ignores it because the alpha scaling factor is
// zero. This is one of the cases where a Variable can be created inside of a
// trace, and if we treat it as a constant, everything will work out.
Value* getValueTrace(const IValue& var) {
  return getTracingState()->getValue(var);
}
Value* TracingState::getValue(const IValue& var) {
  // allow tracing of tuples passed to List[Tensor] or Tuple[Tensor...] arguments
  if (var.isTensorList()) {
    return graph
        ->insertNode(graph->createList(
            TensorType::get(),
            fmap(
                var.toTensorListRef(),
                [&](const IValue& val) { return getValue(val); })))
        ->output();
  } else if (var.isTuple()) {
    return graph
        ->insertNode(graph->createTuple(fmap(
<<<<<<< HEAD
            var.toTuple()->elements(),
            [&](const IValue& val) { return getValue(val); })))
        ->output(); 
=======
            var.toTupleRef(),
            [](const IValue& val) { return getValueTrace(val); })))
        ->output();
>>>>>>> e9aed3a4
  } if (var.isTensor()) {
    auto ten = var.toTensor();
    if (!ten.defined()) {
      Node* n = graph->createNone(TensorType::get());
      return graph->insertNode(n)->output();
    }
    for (size_t i = 0; i < env_stack.size(); ++i) {
      auto& value_map = env_stack.at(env_stack.size() - 1 - i);
      auto it = value_map.find(var);
      if (it == value_map.end()) {
        continue;
      }
      if (!it->second->hasUniqueName()) {
        auto unique_name = getTracingState()->lookup_var_name_fn(ten);
        if (!unique_name.empty()) {
          it->second->setUniqueName(unique_name);
        }
      }
      return it->second;
    }

    // Didn't find it. Bake in a constant
    if (ten.is_variable() && ten.requires_grad()) {
      pauseTracing();
      std::ostringstream oss;
      oss << "Cannot insert a Tensor that requires grad as a constant. "
          << "Consider making it a parameter or input, or detaching the gradient\n"
          << "Tensor:\n"
          << ten;
      throw std::runtime_error(oss.str());
    }

    Value* constant = graph->insertConstant(ten);
    recordSourceLocation(constant->node());
    constant->inferTypeFrom(ten);
    auto it = env_stack.back().emplace(var, constant);
    return it.first->second;
  } else if (var.isFuture() || var.isObject()) {
    for (size_t i = 0; i < env_stack.size(); ++i) {
      auto& future_map = env_stack.at(env_stack.size() - 1 - i);
      auto it = future_map.find(var);
      if (it == future_map.end()) {
        continue;
      }
      return it->second;
    }

    std::ostringstream oss;
    oss << "Tried to trace Future or Object that the tracer was not aware of.";
    throw std::runtime_error(oss.str());
  } else {
    // If the values are non-tensors, we try to create constants
    // and bake those constants into the traced graph
    auto constant = tryInsertConstant(*graph, var);
    if (constant) {
      recordSourceLocation(constant.value()->node());
      return *constant;
    }
    std::ostringstream os;
    os << "Tracer cannot get value trace for type " << var.tagKind() << ". "
       << "The below value could not be materialized as a constant:\n"
       << var;
    throw std::runtime_error(os.str());
  }
}
bool TracingState::hasValue(const IValue& var) const {
  for(const auto & frame : env_stack) {
    if (frame.count(var)) {
      return true;
    }
  }
  return false;
}


Value* TracingState::getOutput(const IValue& iv) {
   if (iv.isTensor()) {
     at::Tensor var = iv.toTensor();
     if (!var.defined()) {
       Node *n = graph->createNone(TensorType::get());
       return graph->insertNode(n)->output();
     }

     auto &value_map = getTracingState()->env_stack.back();
     auto it = value_map.find(iv);
     if (it == value_map.end()) {
       std::ostringstream os;
       os << "output of traced region did not have observable "
          << "data dependence with trace inputs; this probably indicates your "
             "program "
          << "cannot be understood by the tracer.";
       throw std::runtime_error(os.str());
     }
     return it->second;
  } else if (iv.isTuple()) {
    auto tuple = iv.toTupleRef();
    auto tuple_node =
        graph->createTuple(fmap(tuple, [&](const IValue& ival) {
          return getOutput(ival);
        }));
    graph->insertNode(tuple_node);
    return tuple_node->output();
  } else {
    AT_ERROR(
        "Only tensors or tuples of tensors can be output from traced functions");
  }
}

// XXX: this function mutates input
static IValue addInput(const std::shared_ptr<TracingState> & state, const IValue& input, const TypePtr& type, Value* value) {
  value->setType(type);
  if (type->isSubtypeOf(TensorType::get())) {
    auto input_tensor = input.toTensor();
    auto name = Variable(input_tensor).name();
    if (state->hasValue(input)) {
      input_tensor = input_tensor.view(input_tensor.sizes());
    }
    value->setUniqueName(name);
    state->setValue(input_tensor, value);
    return input_tensor;
  } else if (auto tuple_type = type->cast<TupleType>()) {
    auto unpack_node =
        state->graph->insertNode(state->graph->createTupleUnpack(value));
    auto elem_values = unpack_node->outputs();
    auto elem_types = tuple_type->elements();
    c10::ivalue::TuplePtr tuple = input.toTuple();
    c10::ListPtr<IValue>& elems = tuple.elements();
    size_t num_elems = elems.size();
    AT_ASSERT(
        elem_values.size() == num_elems && elem_types.size() == num_elems);
    for (size_t i = 0; i < num_elems; ++i) {
      elems[i] = addInput(state, elems.get(i), elem_types[i], elem_values[i]);
    }
    return std::move(tuple);
  } else if (auto dict_type = type->cast<DictType>()) {
    auto dict = input.toGenericDict();

    auto dict_size = dict.size();
    auto unpack_to_list = state->graph->insert(aten::values, {value});
    auto list_unpack = state->graph->createListUnpack(unpack_to_list, dict_size);
    auto unpack_node = state->graph->insertNode(list_unpack);
    auto elem_values = unpack_node->outputs();

    const auto order = iterationOrder(dict);
    AT_ASSERT(order.size() == elem_values.size());

    size_t i = 0;
    for (const auto &pair : order) {
      dict.insert_or_assign(pair.first, addInput(state, pair.second, dict_type->getValueType(), elem_values[i++]));
    }

    return std::move(dict);
  } else if (auto list_type = type->cast<ListType>()) {
    size_t num_elems = input.isGenericList() ? input.toGenericListRef().size()
                                             : input.toTensorListRef().size();
    auto list_unpack = state->graph->insertNode(state->graph->createListUnpack(value, num_elems));
    auto unpack_outputs = list_unpack->outputs();

    if (input.isTensorList()) {
      auto elems = input.toTensorList();
      for (size_t i = 0; i < num_elems; i++) {
        elems[i] = addInput(state, elems.get(i), list_type->getElementType(), unpack_outputs[i]).toTensor();
      }
      return elems;
    } else {
      auto elems = input.toGenericList();
      for (size_t i = 0; i < num_elems; i++) {
        elems[i] = addInput(state, elems.get(i), list_type->getElementType(), unpack_outputs[i]);
      }
      return elems;
    }
  } else {
    AT_ERROR(
        "Only tensors or (possibly nested) dict or tuples of tensors can be "
        "inputs to traced functions. Got ", type);
  }
}

static void gatherParametersAndBuffers(
    const std::shared_ptr<TracingState>& state,
    Value* self_value,
    const script::Module& self) {
  Graph& g = *self_value->owningGraph();
  for (auto& param : self.get_parameters()) {
    addInput(state, param.value(), param.type(), g.insertGetAttr(self_value, param.name()));
  }
  for (auto& param : self.get_attributes()) {
    if (param.type()->isSubtypeOf(TensorType::get())) {
      addInput(state, param.value(), param.type(), g.insertGetAttr(self_value, param.name()));
    }
  }
  for (const auto& sub : self.get_modules()) {
    gatherParametersAndBuffers(state, g.insertGetAttr(self_value, sub->name()),  *sub);
  }
}


// Start tracing, treating 'inputs' as inputs to the trace, which can be
// varied on subsequent invocations of the trace.  Any other variables
// will be treated as constants.
std::pair<std::shared_ptr<TracingState>, Stack> enter(TypedStack inputs, const std::shared_ptr<script::Module>& self) {
  if (isTracing()) {
    AT_ERROR("Tracing can't be nested");
  }
  auto state = std::make_shared<TracingState>();
  setTracingState(state);

  // if we are a module, then make sure the modules parameters are in the map
  // and mapped to accesses to the self object
  if (self) {
    Value* self_value =
        state->graph->insertInput(0, "self")->setType(self->module_object()->type());
    gatherParametersAndBuffers(state, self_value, *self);
  }

  size_t i = 0;
  auto input_types = inputs.types()->elements();
  for (IValue& input : inputs.stack()) {
    input = addInput(state,
        input, input_types[i++], state->graph->addInput());
  }
  return std::make_pair(state, inputs.stack());
}

// Exit a trace, treating 'outputs' as the outputs of the trace.  These
// are the variables whose values will be computed upon subsequent
// invocations of the trace.
void exit(const Stack& outputs) {
  auto& state = getTracingState();
  size_t i = 0;
  for (auto& output : outputs) {
    state->graph->registerOutput(state->getOutput(output));
    i++;
  }
  setTracingState(nullptr);
}

// Abort tracing. Used to reset the state in case of errors.
void abandon() {
  setTracingState(nullptr);
}

void setValueTrace(const IValue& v, Value* value) {
  return getTracingState()->setValue(v, value);
}
void TracingState::setValue(const IValue& v, Value* value) {
  if (v.isTensor()) {
    auto var = v.toTensor();
    AT_ASSERT(var.defined());
    env_stack.back()[v] = value;
  } else if (v.isTensorList()) {
    auto outputs = v.toTensorList();
    Node* unpack_node =
        graph->insertNode(graph->createListUnpack(value, outputs.size()));
    for (size_t i = 0; i < outputs.size(); ++i) {
      setValue(outputs.get(i), unpack_node->outputs()[i]);
    }
  } else if (v.isTuple()) {
    auto outputs = v.toTupleRef();
    Node* unpack_node = graph->insertNode(graph->createTupleUnpack(value));
    for (size_t i = 0; i < outputs.size(); ++i) {
      setValue(outputs[i], unpack_node->outputs()[i]);
    }
  } else if (v.isGenericList()) {
    auto elements = v.toGenericListRef();
    Node* unpack_node =
        graph->insertNode(graph->createListUnpack(value, elements.size()));
    for (size_t i = 0; i < elements.size(); ++i) {
      setValue(elements[i], unpack_node->outputs()[i]);
    }
  } else if (v.isFuture() || v.isObject()) {
    env_stack.back()[v] = value;
  } else {
    std::ostringstream os;
    os << "Tracer cannot set value trace for type " << v.tagKind() << ". "
       << "Supported types are tensor, tensor list, and tuple of tensors.";
    throw std::runtime_error(os.str());
  }
}

void addInputs(Node* n, const char* name, int64_t value) {
  using ArgumentStash = jit::tracer::ArgumentStash;
  if (ArgumentStash::hasValue(name)) {
    Value* v = ArgumentStash::popValue(name);
    n->addInput(v);
  } else {
    detail::genericAddInput(n, value);
  }
}

void addInputs(Node* n, const char* name, c10::optional<int64_t> value) {
  if (value) {
    detail::genericAddInput(n, *value);
  } else {
    Graph* g = n->owningGraph();
    Value* none = g->insertNode(g->createNone(IntType::get()))->output();
    n->addInput(none);
  }
}
void addInputs(Node* n, const char* name, bool value) {
  detail::genericAddInput(n, value);
}
void addInputs(Node* n, const char* name /* unused */, const c10::optional<bool>& value) {
  if (value) {
    detail::genericAddInput(n, *value);
  } else {
    Graph* g = n->owningGraph();
    Value* none = g->insertNode(g->createNone(BoolType::get()))->output();
    n->addInput(none);
  }
}
void addInputs(Node* n, const char* name, double value) {
  detail::genericAddInput(n, value);
}
void addInputs(Node* n, const char* name, const at::Scalar& value) {
  detail::genericAddInput(n, value);
}
void addInputs(
    Node* n,
    const char* name,
    const c10::optional<at::Scalar>& value) {
  if (value) {
    detail::genericAddInput(n, *value);
  } else {
    Graph* g = n->owningGraph();
    Value* none = g->insertNode(g->createNone(NumberType::get()))->output();
    n->addInput(none);
  }
}
void addInputs(Node* n, const char* name, const std::string& value) {
  detail::genericAddInput(n, value);
}
void addInputs(Node* n, const char* name, const at::Tensor& value) {
  n->addInput(getValueTrace(value));
}
void addInputs(Node* n, const char* name, at::Generator* value) {
  if (value) {
    detail::badArgType(value);
  }
  Graph* g = n->owningGraph();
  Value* undef_gen =
      g->insertNode(g->createNone(GeneratorType::get()))->output();
  n->addInput(undef_gen);
}
void addInputs(Node* n, const char* name, at::Device value) {
  detail::genericAddInput(n, value);
}
void addInputs(Node* n, const char* name, at::Layout value) {
  detail::genericAddInput(n, static_cast<int64_t>(value));
}
void addInputs(Node* n, const char* name, at::ScalarType value) {
  detail::genericAddInput(n, static_cast<int64_t>(value));
}
void addInputs(Node* n, const char* name, at::MemoryFormat value) {
  detail::genericAddInput(n, static_cast<int64_t>(value));
}
void addInputs(
    Node* n,
    const char* name,
    const c10::optional<at::ScalarType>& value) {
  if (value) {
    detail::genericAddInput(n, static_cast<int64_t>(*value));
  } else {
    Graph* g = n->owningGraph();
    Value* none = g->insertNode(g->createNone(IntType::get()))->output();
    n->addInput(none);
  }
}

void addInputs(
    Node* n,
    const char* name,
    at::TensorList value,
    bool allow_undefined) {
  Graph* g = n->owningGraph();
  Node* list_node = nullptr;
  if (allow_undefined) {
    // if allow undefined, we create a list of optional tensors
    list_node = g->insertNode(
        g->createList(OptionalType::ofTensor(), fmap(value, getValueTrace)));
  } else {
    list_node = g->insertNode(
        g->createList(TensorType::get(), fmap(value, getValueTrace)));
  }
  n->addInput(list_node->output());
}

void addInputs(Node* n, const char* name, const at::TensorOptions& options) {
  // [TensorOptions in script] - update this when you change how we schematize
  // TensorOptions
  addInputs(n, name, at::typeMetaToScalarType(options.dtype()));
  addInputs(n, name, options.layout());
  addInputs(n, name, options.device());
  addInputs(n, name, options.pinned_memory());
}

void addInputs(Node* n, const char* name, at::IntArrayRef value) {
  using ArgumentStash = jit::tracer::ArgumentStash;
  std::vector<Value*> info = ArgumentStash::hasIntArrayRef(name)
      ? ArgumentStash::popIntArrayRef(name)
      : ArgumentStash::IntArrayRefTrace(value.size());

  auto& g = getTracingState()->graph;
  for (size_t i = 0; i < info.size(); ++i) {
    if (info[i] != nullptr)
      continue;
    info[i] = g->insertConstant(value[i]);
    recordSourceLocation(info[i]->node());
  }
  for (jit::Value* v : info) {
    if (*v->type() != *jit::IntType::get()) {
      throw std::runtime_error(
          "Type mismatch in setposattr for IntArrayRef. Check that your program "
          "is valid without tracing, and please file a bug report if it is.");
    }
  }
  n->addInput(
      g->insertNode(g->createList(jit::IntType::get(), info))->output());
}

void addInputs(Node* n, const char* name, const ArrayRef<double>& value) {
  AT_ERROR("Tracing float lists currently not supported!");
}

void addInputs(Node* n, const char* name, const std::vector<double>& value) {
  AT_ERROR("Tracing float lists currently not supported!");
}

void addOutput(Node* node, const at::Tensor& output) {
  setOutput(node->addOutput(), output);
}

void setOutput(Value* value, const at::Tensor& output) {
  if (output.defined()) {
    value->inferTypeFrom(output);
    setValueTrace(autograd::as_variable_ref(output), value);
  }
}

void addOutput(Node* node, const std::vector<at::Tensor>& outputs) {
  Value* value = node->addOutput()->setType(ListType::ofTensors());
  Graph* graph = node->owningGraph();
  Node* unpack_node = graph->insertNode(
      graph->create(prim::ListUnpack, {value}, outputs.size()));
  for (size_t i = 0; i < outputs.size(); ++i) {
    Value* output_val = unpack_node->outputs()[i];
    output_val->inferTypeFrom(outputs[i]);
    setValueTrace(outputs[i], output_val);
  }
}

const std::shared_ptr<TracingState>& getTracingState() {
  return detail::tracing_state;
}

void setTracingState(std::shared_ptr<TracingState> state) {
  detail::tracing_state = std::move(state);
}

TracingState::TracingState()
    : graph(new Graph()), env_stack{Frame()} {}

TracingState::~TracingState() = default;

autograd::Variable getSizeOf(const autograd::Variable& var, int64_t dim) {
  auto& tracing_state = getTracingState();
  auto& graph = tracing_state->graph;

  auto size_var =
      autograd::make_variable(scalar_to_tensor(at::Scalar(var.size(dim))));
  auto* value = getValueTrace(var);
  auto dim_val = graph->insertConstant(dim);
  recordSourceLocation(dim_val->node());
  auto* node = graph->insertNode(graph->create(aten::size, {value, dim_val}));
  recordSourceLocation(node);
  node->output()->setType(jit::IntType::get());

  auto ten =
      graph->insertNode(graph->createNumToTensor(node->output()))->output();
  setValueTrace(size_var, ten);
  return size_var;
}

void ensureUniqueIfOutOfPlaced(const char* name, const at::Tensor& tensor) {
  auto& state = getTracingState();
  if (state && state->force_outplace == false) {
    // If we're not converting in-place ops to out-of-place, this check is
    // unnecessary
    return;
  }
  auto aliases = tensor.storage().use_count();
  if (isTracing() && aliases > 1) {
    std::stringstream ss;
    ss << "There are " << aliases
       << " live references to the data region being modified when tracing in-place operator "
       << name
       << ". This might cause the trace to be incorrect, because all other views "
       << "that also reference this data will not reflect this change in the trace! "
       << "On the other hand, if all other views use the same memory chunk, but are disjoint (e.g. "
       << "are outputs of torch.split), this might still be safe.";
    warn(ss.str().c_str());
  }
}

////////////////////////////////////////////////////////////////////////////////
// Argument stash
////////////////////////////////////////////////////////////////////////////////
thread_local ArgumentStash ArgumentStash::stash;

void ArgumentStash::stashIntArrayRefElem(
    const std::string& arg_name,
    size_t size,
    size_t idx,
    const Variable& var) {
  // TODO: check type?
  if (!isTracing())
    return;
  auto& list_trace = stash.intlists.emplace(arg_name, size).first->second;
  AT_ASSERT(size == list_trace.size());
  AT_ASSERT(idx < list_trace.size());
  AT_ASSERT(list_trace[idx] == nullptr);

  Value* ten = getValueTrace(var);
  auto& g = *ten->owningGraph();
  WithInsertPoint guard(ten->node()->next());
  auto prim = g.insert(prim::Int, {ten});
  list_trace[idx] = prim;
}

void ArgumentStash::stashValue(
    const std::string& arg_name,
    size_t idx,
    const Variable& var,
    const TypePtr& type) {
  if (!isTracing())
    return;

  Value* ten = getValueTrace(var);
  WithInsertPoint guard(ten->node()->next());
  auto& g = *ten->owningGraph();

  if (type == IntType::get()) {
    ten = g.insert(prim::Int, {ten});
  } else if (type == FloatType::get()) {
    ten = g.insert(prim::Float, {ten});
  }

  stash.values.emplace(arg_name, ten);
}

////////////////////////////////////////////////////////////////////////////////
// Stack trace recording
////////////////////////////////////////////////////////////////////////////////
// no python present so we just do not record source information
void defaultRecordSourceLocation(Node* n) {}
std::atomic<decltype(&defaultRecordSourceLocation)> record_source_location(
    defaultRecordSourceLocation);
void recordSourceLocation(Node* n) {
  return record_source_location.load()(n);
}
void setRecordSourceLocation(void (*v)(Node*)) {
  record_source_location.store(v);
}

void defaultWarn(const std::string& str) {
  AT_WARN(str);
}
std::atomic<warn_fn_type> warn_callback{defaultWarn};

const char* WARN_PYTHON_DATAFLOW =
    " might cause the trace to be incorrect. We can't record the data flow of "
    "Python values, so this value will be treated as a constant in the future. "
    "This means that the trace might not generalize to other inputs!";
const char* WARN_CONSTRUCTOR =
    " results are registered as constants in the trace. You can safely ignore this "
    "warning if you use this function to create tensors out of constant variables "
    "that would be the same every time you call this function. In any other case, "
    "this might cause the trace to be incorrect.";
const char* WARN_RESIZE =
    " can't be represented in the JIT at the moment, so we won't connect any uses of "
    "this value with its current trace. If you happen to use it again, it will show "
    "up as a constant in the graph.";

// XXX: _kind can be a nullptr
void _do_warn(const char* _reason, const char* _kind) {
  std::string reason{_reason};
  std::string kind{_kind ? _kind : ""};
  std::ostringstream s;
  s << reason << kind;
  warn_callback.load()(s.str());
}

void setWarn(warn_fn_type fn) {
  warn_callback.store(fn);
}
} // namespace tracer
} // namespace jit
} // namespace torch<|MERGE_RESOLUTION|>--- conflicted
+++ resolved
@@ -96,15 +96,9 @@
   } else if (var.isTuple()) {
     return graph
         ->insertNode(graph->createTuple(fmap(
-<<<<<<< HEAD
-            var.toTuple()->elements(),
+            var.toTupleRef(),
             [&](const IValue& val) { return getValue(val); })))
         ->output(); 
-=======
-            var.toTupleRef(),
-            [](const IValue& val) { return getValueTrace(val); })))
-        ->output();
->>>>>>> e9aed3a4
   } if (var.isTensor()) {
     auto ten = var.toTensor();
     if (!ten.defined()) {
