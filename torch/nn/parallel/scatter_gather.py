--- conflicted
+++ resolved
@@ -17,13 +17,8 @@
     def scatter_map(obj):
         if isinstance(obj, torch.Tensor):
             return Scatter.apply(target_gpus, None, dim, obj)
-<<<<<<< HEAD
-        if is_namedtuple(obj):
-            return list(type(obj)(*args) for args in zip(*map(scatter_map, obj)))
-=======
         if _is_namedtuple(obj):
             return [type(obj)(*args) for args in zip(*map(scatter_map, obj))]
->>>>>>> 83286303
         if isinstance(obj, tuple) and len(obj) > 0:
             return list(zip(*map(scatter_map, obj)))
         if isinstance(obj, list) and len(obj) > 0:
