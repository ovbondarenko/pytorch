#include <array>
#include <vector>

#include <ATen/ATen.h>
#include <ATen/native/quantized/cpu/conv_packed_params.h>
#include <ATen/native/quantized/cpu/fbgemm_utils.h>
#include <ATen/native/quantized/cpu/init_qnnpack.h>
#include <ATen/native/quantized/cpu/qnnpack_utils.h>
#include <ATen/native/quantized/cpu/quant_utils.h>
#include <ATen/quantized/Quantizer.h>
#include <torch/library.h>

#ifdef USE_FBGEMM
template <int kSpatialDim>
c10::intrusive_ptr<ConvPackedParamsBase<kSpatialDim>> PackedConvWeight<
    kSpatialDim>::
    prepack(
        at::Tensor weight,
        c10::optional<at::Tensor> bias,
        torch::List<int64_t> stride,
        torch::List<int64_t> padding,
        torch::List<int64_t> output_padding,
        torch::List<int64_t> dilation,
        int64_t groups,
        bool transpose) {
  TORCH_CHECK(
      weight.ndimension() == kSpatialDim + 2,
      "Weights are expected to have ",
      kSpatialDim + 2,
      " dimensions");
  TORCH_CHECK(
      stride.size() == kSpatialDim,
      "stride should contain ",
      kSpatialDim,
      " elements for ",
      kSpatialDim,
      "D convolution.");
  TORCH_CHECK(
      padding.size() == kSpatialDim,
      "Specify front/top/left padding only. "
      "end/bottom/right padding assumed to be equal to front/top/left");
  TORCH_CHECK(
      !(transpose && kSpatialDim == 3),
      "Currently no support for 3d conv_transpose in FBGEM. ");
  TORCH_CHECK(
      !transpose || output_padding.size() == kSpatialDim,
      "quantized::conv_prepack: Specify top/left output padding "
      "only. bottom/right padding assumed to be equal to top/left");
  TORCH_CHECK(
      dilation.size() == kSpatialDim,
      "dilation should contain ",
      kSpatialDim,
      " elements for ",
      kSpatialDim,
      "D convolution.");
  const int input_channels = transpose ? weight.size(0)
                                       : weight.size(1) * groups;
  const int output_channels = transpose ? weight.size(1) * groups
                                        : weight.size(0);
  const int kernel_d = kSpatialDim == 2 ? 1 : weight.size(2);
  const int kernel_h = weight.size(kSpatialDim);
  const int kernel_w = weight.size(kSpatialDim + 1);

  // mini-batch doesn't have any impact on how we pack weights
  // so we pass it as 1
  // Input image height/width also don't have any impact on how we pack
  // weights so we can pass any values
  const fbgemm::conv_param_t<kSpatialDim> conv_p =
      at::native::fbgemm_utils::MakeFbgemmConvParam<kSpatialDim>(
          1, // dummy batch size
          input_channels,
          output_channels,
          kSpatialDim == 2 ? std::vector<int>{28, 28} // dummy image size
                           : std::vector<int>{28, 28, 28},
          groups,
          kSpatialDim == 2 ? std::vector<int>{kernel_h, kernel_w}
                           : std::vector<int>{kernel_d, kernel_h, kernel_w},
          std::vector<int>(stride.begin(), stride.end()),
          std::vector<int>(padding.begin(), padding.end()),
          std::vector<int>(dilation.begin(), dilation.end()),
          std::vector<int>(output_padding.begin(), output_padding.end()),
          transpose);

  const auto qtype = weight.qscheme();
  std::vector<int32_t> zero_points;
  if (qtype == c10::kPerTensorAffine) {
    zero_points = {static_cast<int32_t>(weight.q_zero_point())};
  } else if (qtype == c10::kPerChannelAffine) {
    int64_t axis = weight.q_per_channel_axis();
    TORCH_CHECK(
<<<<<<< HEAD
        !(axis ^ transpose),
        "Only per output channel quantization is supported for the weights"
        "it is dim 0 for conv and dim 1 for conv transpose");
=======
        !transpose,
        "Per Channel Quantization is currently disabled for transposed conv");
>>>>>>> 4fd2cce9
    zero_points.resize(output_channels);
    for (int i = 0; i < output_channels; ++i) {
      zero_points[i] = weight.q_per_channel_zero_points()[i].item<int32_t>();
    }
  } else {
    TORCH_CHECK(false, "Unsupported qscheme: ", toString(qtype));
  }

  // FBGEMM expects weights to be in channels last
  // TODO: Change this when ChannelsLast3d is ready.
  // FBGEMM needs G OC/G kDim0 ... kDimN IC/G
  // for both conv and conv transpose
  // but PyTorch lays them out as {out_c, in_c/groups, kH, kW}
  // (or for ConvTranspose {in_c, out_c/groups, kH, kW})
  const at::Tensor weight_nhwc = transpose
      ?
      // check transpose
      // 2D conv transpose weight transform
      // IC OC/G KH KW -> OC KH KW IC/G
      // transpose does not support 3d yet.
      [&]() {
        auto ic_g_oc_g_hw_tensors = weight.chunk(groups);
        auto fused_tensor =
            at::cat(ic_g_oc_g_hw_tensors, 1).set_quantizer_(weight.quantizer());
        return fused_tensor.permute({1, 2, 3, 0})
            .contiguous(c10::MemoryFormat::Contiguous);
      }()
      : (kSpatialDim == 2
             // 2d conv weight transform
             ? weight.contiguous(c10::MemoryFormat::ChannelsLast)
             // 3d conv weight transform
             : at::native::fbgemm_utils::ConvertToChannelsLast3dTensor(weight));
  const int8_t* weight_data_int8 =
      reinterpret_cast<int8_t*>(weight_nhwc.data_ptr<c10::qint8>());
  std::vector<int32_t> col_offsets(output_channels);
  // compute column offsets (Similar to
  // fbgemm::col_offsets_with_zero_pt_s8acc32_ref) please note that offsets
  // include the sum of columns as well as the scalar term weight_zero_point *
  // KDim
  const int input_channels_per_group = input_channels / groups;
  const int output_channels_per_group = output_channels / groups;
  const int inner_size =
      kernel_d * kernel_h * kernel_w * input_channels_per_group;
  for (int g = 0; g < groups; ++g) {
    for (int i = 0; i < output_channels_per_group; ++i) {
      const int c = g * output_channels_per_group + i;
      int32_t sum = 0;
      for (int j = 0; j < inner_size; ++j) {
        sum += static_cast<int32_t>(weight_data_int8[c * inner_size + j]);
      }
      if (qtype == c10::kPerTensorAffine) {
        col_offsets[c] = sum - zero_points[0] * inner_size;
      } else {
        col_offsets[c] = sum - zero_points[c] * inner_size;
      }
    }
  }

  std::vector<float> scales;
  if (qtype == c10::kPerTensorAffine) {
    scales = {static_cast<float>(weight.q_scale())};
  } else if (qtype == c10::kPerChannelAffine) {
    scales.resize(output_channels);
    for (int i = 0; i < output_channels; ++i) {
      scales[i] = weight.q_per_channel_scales()[i].item<float>();
    }
  }

  c10::optional<at::Tensor> bias_contig;
  if (bias.has_value()) {
    at::Tensor bias_vec = bias.value();
    TORCH_CHECK(bias_vec.dim() == 1, "bias should be a vector (1D Tensor)");
    TORCH_CHECK(
        bias_vec.size(0) == output_channels,
        "bias should have K elements: " + std::to_string(output_channels));
    bias_contig = bias->contiguous();
  }

  auto ret_ptr = c10::make_intrusive<PackedConvWeight<kSpatialDim>>(
      PackedConvWeight<kSpatialDim>{
          std::make_unique<fbgemm::PackWeightsForConv<kSpatialDim>>(
              conv_p, weight_data_int8),
          bias_contig,
          stride,
          padding,
          output_padding,
          dilation,
          groups,
          transpose,
          col_offsets,
          kSpatialDim == 2 ? std::vector<int64_t>{kernel_h, kernel_w}
                           : std::vector<int64_t>{kernel_d, kernel_h, kernel_w},
          scales,
          zero_points,
          qtype});

  return ret_ptr;
}

#endif // USE_FBGEMM

#ifdef USE_PYTORCH_QNNPACK
template <int kSpatialDim>
c10::intrusive_ptr<ConvPackedParamsBase<kSpatialDim>> PackedConvWeightsQnnp<
    kSpatialDim>::
    prepack(
        at::Tensor weight,
        c10::optional<at::Tensor> bias_in,
        torch::List<int64_t> stride,
        torch::List<int64_t> padding,
        torch::List<int64_t> output_padding,
        torch::List<int64_t> dilation,
        int64_t groups,
        bool transpose) {
  TORCH_CHECK(
      kSpatialDim == 2,  // 1D is packed as 2d, hence we don't need other checks
      "QNNPACK packing only supports 2D convolution.");
  TORCH_CHECK(
      weight.ndimension() == kSpatialDim + 2,
      "quantized::conv_prepack (qnnpack): Weights are expected to have ",
      kSpatialDim + 2, " dimensions, found shape ", weight.sizes());
  TORCH_CHECK(
      stride.size() == kSpatialDim,
      "quantized::conv_prepack (qnnpack): ",
      kSpatialDim, "D convolution expects stride to have ",
      kSpatialDim, " elements.");
  TORCH_CHECK(
      padding.size() == kSpatialDim,
      "quantized::conv_prepack (qnnpack): Specify top/left input padding "
      "only. bottom/right padding assumed to be equal to top/left");
  TORCH_CHECK(
      !transpose || output_padding.size() == kSpatialDim,
      "quantized::conv_prepack (qnnpack): Specify top/left output padding "
      "only. bottom/right padding assumed to be equal to top/left");
  TORCH_CHECK(
      dilation.size() == kSpatialDim,
      "quantized::conv_prepack (qnnpack): ",
      kSpatialDim, "D convolution expects dilation to have ",
      kSpatialDim, " elements.");

  at::native::initQNNPACK();

  // QNNPACK expects weights to be of the format {out_c, kH, kW, in_c/groups},
  // but PyTorch lays them out as {out_c, in_c/groups, kH, kW}
  // (or for ConvTranspose {in_c, out_c/groups, kH, kW})
  const size_t out_ch = transpose ? weight.size(1) * groups : weight.size(0);
  const uint32_t kernel_h = weight.size(2);
  const uint32_t kernel_w = weight.size(3);

  at::Tensor bias_fp32;
  if (bias_in.has_value()) {
    bias_fp32 = bias_in.value();
  } else {
    bias_fp32 = at::zeros(out_ch, weight.options().dtype(at::kFloat));
  }

  TORCH_CHECK(
      !bias_fp32.defined() ||
          (bias_fp32.ndimension() == 1 && bias_fp32.size(0) == out_ch),
      "quantized::conv2d_prepack (qnnpack): expected bias to be 1-dimensional "
      "with ",
      out_ch,
      " elements",
      ", but got bias of size ",
      bias_fp32.sizes(),
      " instead. "
      "(weight dimensions: ",
      weight.sizes(), " , transpose: ",
      (transpose ? "True)." : "False).")
  );

  auto weight_contig = weight.contiguous(c10::MemoryFormat::ChannelsLast);
  const bool is_per_channel = weight_contig.qscheme() == at::kPerChannelAffine;

  std::vector<uint8_t> w_zero_points;
  at::Tensor w_scales;
  std::tie(w_zero_points, w_scales) =
      make_zero_points_and_scales_tensor(weight_contig, transpose, groups);
  // We set the pre-packed conv weights to nullptr below as we call pre-pack
  // during the first invocation of operator run. Refer to qconv.cpp for more
  // details. TODO Update to actually call pre-pack here once bias is removed
  // from pre-packing step.
  c10::intrusive_ptr<ConvPackedParamsBase<kSpatialDim>> ret_ptr =
      c10::make_intrusive<PackedConvWeightsQnnp<kSpatialDim>>(
          PackedConvWeightsQnnp<kSpatialDim>{
              nullptr, /* PrePackConvWeights */
              weight_contig, /* int8_t weight */
              bias_fp32.contiguous(), /* fp32 bias */
              stride,
              padding,
              output_padding,
              dilation,
              groups,
              transpose,
              c10::nullopt, /* input_scale */
              {kernel_h, kernel_w},
              w_scales,
              std::move(w_zero_points),
              is_per_channel});

  return ret_ptr;
}

#endif // USE_PYTORCH_QNNPACK

namespace at {
namespace native {
namespace {

template <int kSpatialDim = 2>
class QConvPackWeightInt8 final {
 public:
  static c10::intrusive_ptr<ConvPackedParamsBase<kSpatialDim>> run_conv(
      Tensor weight,
      c10::optional<Tensor> bias,
      torch::List<int64_t> stride,
      torch::List<int64_t> padding,
      torch::List<int64_t> dilation,
      int64_t groups) {
    torch::List<int64_t> output_padding;
    output_padding.reserve(kSpatialDim);
    for (int idx = 0; idx < kSpatialDim; ++idx) {
      output_padding.push_back((int64_t)0);
    }
    return _run(weight, bias, stride, padding, output_padding, dilation, groups,
                /*transpose=*/false);
  }

  static c10::intrusive_ptr<ConvPackedParamsBase<kSpatialDim>> run_deconv(
      Tensor weight,
      c10::optional<Tensor> bias,
      torch::List<int64_t> stride,
      torch::List<int64_t> padding,
      torch::List<int64_t> output_padding,
      torch::List<int64_t> dilation,
      int64_t groups) {
    return _run(weight, bias, stride, padding, output_padding, dilation, groups,
                /*transpose=*/true);
  }

 private:
  static c10::intrusive_ptr<ConvPackedParamsBase<kSpatialDim>> _run(
      Tensor weight,
      c10::optional<Tensor> bias,
      torch::List<int64_t> stride,
      torch::List<int64_t> padding,
      torch::List<int64_t> output_padding,
      torch::List<int64_t> dilation,
      int64_t groups,
      bool transpose) {
    auto& ctx = at::globalContext();
#ifdef USE_FBGEMM
    if (ctx.qEngine() == at::QEngine::FBGEMM) {
      return PackedConvWeight<kSpatialDim>::prepack(
          weight, bias, stride, padding, output_padding, dilation, groups,
          transpose);
    }
#endif

#ifdef USE_PYTORCH_QNNPACK
    if (ctx.qEngine() == at::QEngine::QNNPACK) {
      TORCH_CHECK(
          kSpatialDim == 2,
          "quantized::conv_prepack (qnnpack): QNNPACK only supports Conv1d "
          "and Conv2d now.");
      return PackedConvWeightsQnnp<kSpatialDim>::prepack(
          weight, bias, stride, padding, output_padding, dilation, groups,
          transpose);
    }
#endif

    TORCH_CHECK(
        false,
        "Didn't find engine for operation quantized::conv2d_prepack ",
        toString(ctx.qEngine()));
  }
};

class QConv1dPackWeightInt8 final {
 public:
  static c10::intrusive_ptr<ConvPackedParamsBase<2>> run_conv(
      Tensor weight,
      c10::optional<Tensor> bias,
      torch::List<int64_t> stride,
      torch::List<int64_t> padding,
      torch::List<int64_t> dilation,
      int64_t groups) {
    const torch::List<int64_t> output_padding({0});
    return _run(weight, bias, stride, padding, output_padding, dilation, groups,
                /*transpose=*/false);
  }

  static c10::intrusive_ptr<ConvPackedParamsBase<2>> run_deconv(
      Tensor weight,
      c10::optional<Tensor> bias,
      torch::List<int64_t> stride,
      torch::List<int64_t> padding,
      torch::List<int64_t> output_padding,
      torch::List<int64_t> dilation,
      int64_t groups) {
    return _run(weight, bias, stride, padding, output_padding, dilation, groups,
                /*transpose=*/true);
  }

 private:
  static c10::intrusive_ptr<ConvPackedParamsBase<2>> _run(
      Tensor weight,
      c10::optional<Tensor> bias,
      torch::List<int64_t> stride,
      torch::List<int64_t> padding,
      torch::List<int64_t> output_padding,
      torch::List<int64_t> dilation,
      int64_t groups,
      bool transpose) {
    auto& ctx = at::globalContext();
    if (weight.dim() == 3) {
      weight = weight.unsqueeze(quant_utils::kConv1dSqueezeDim + 2);
    }
    stride = quant_utils::MakeArgForConv1d(stride, 1);
    padding = quant_utils::MakeArgForConv1d(padding, 0);
    output_padding = quant_utils::MakeArgForConv1d(output_padding, 0);
    dilation = quant_utils::MakeArgForConv1d(dilation, 1);
#ifdef USE_FBGEMM
    if (ctx.qEngine() == at::QEngine::FBGEMM) {
      return PackedConvWeight<2>::prepack(
          weight, bias, stride, padding, output_padding, dilation, groups,
          transpose);
    }
#endif

#ifdef USE_PYTORCH_QNNPACK
    if (ctx.qEngine() == at::QEngine::QNNPACK) {
      return PackedConvWeightsQnnp<2>::prepack(
          weight, bias, stride, padding, output_padding, dilation, groups,
          transpose);
    }
#endif
    TORCH_CHECK(
        false,
        "Didn't find engine for operation quantized::conv1d_prepack ",
        toString(ctx.qEngine()));
  }
};

TORCH_LIBRARY_IMPL(quantized, QuantizedCPU, m) {
  // Conv
  // conv_prepack is deprecated, please use conv2d_prepack for 2D conv.
  m.impl(TORCH_SELECTIVE_NAME("quantized::conv_prepack"), TORCH_FN(QConvPackWeightInt8<2>::run_conv));
  m.impl(TORCH_SELECTIVE_NAME("quantized::conv1d_prepack"), TORCH_FN(QConv1dPackWeightInt8::run_conv));
  m.impl(TORCH_SELECTIVE_NAME("quantized::conv2d_prepack"), TORCH_FN(QConvPackWeightInt8<2>::run_conv));
  m.impl(TORCH_SELECTIVE_NAME("quantized::conv3d_prepack"), TORCH_FN(QConvPackWeightInt8<3>::run_conv));
  // ConvTranspose
  m.impl(TORCH_SELECTIVE_NAME("quantized::conv_transpose1d_prepack"), TORCH_FN(QConv1dPackWeightInt8::run_deconv));
  m.impl(TORCH_SELECTIVE_NAME("quantized::conv_transpose2d_prepack"), TORCH_FN(QConvPackWeightInt8<2>::run_deconv));
}

TORCH_LIBRARY_IMPL(_quantized, QuantizedCPU, m) {
  // Conv
  m.impl(TORCH_SELECTIVE_NAME("_quantized::conv2d_prepack"), TORCH_FN(QConvPackWeightInt8<2>::run_conv));
  // ConvTranspose
  m.impl(TORCH_SELECTIVE_NAME("_quantized::conv_transpose1d_prepack"), TORCH_FN(QConv1dPackWeightInt8::run_deconv));
  m.impl(TORCH_SELECTIVE_NAME("_quantized::conv_transpose2d_prepack"), TORCH_FN(QConvPackWeightInt8<2>::run_deconv));
}

} // namespace
} // namespace native
} // namespace at<|MERGE_RESOLUTION|>--- conflicted
+++ resolved
@@ -88,14 +88,8 @@
   } else if (qtype == c10::kPerChannelAffine) {
     int64_t axis = weight.q_per_channel_axis();
     TORCH_CHECK(
-<<<<<<< HEAD
-        !(axis ^ transpose),
-        "Only per output channel quantization is supported for the weights"
-        "it is dim 0 for conv and dim 1 for conv transpose");
-=======
         !transpose,
         "Per Channel Quantization is currently disabled for transposed conv");
->>>>>>> 4fd2cce9
     zero_points.resize(output_channels);
     for (int i = 0; i < output_channels; ++i) {
       zero_points[i] = weight.q_per_channel_zero_points()[i].item<int32_t>();
