#include <ATen/ATen.h>
#include <ATen/native/ForeachUtils.h>

namespace at { namespace native {

#define FOREACH_BINARY_OP_SCALAR(OP)                                                                      \
void foreach_tensor_##OP##_scalar_kernel_slow_(TensorList tensors, Scalar scalar) {                       \
  check_foreach_api_restrictions(tensors);                                                                \
                                                                                                          \
  for (auto& t: tensors) {                                                                                \
    t.OP##_(scalar);                                                                                      \
  }                                                                                                       \
}                                                                                                         \
                                                                                                          \
std::vector<Tensor> foreach_tensor_##OP##_scalar_kernel_slow(TensorList tensors, Scalar scalar) {         \
  check_foreach_api_restrictions(tensors);                                                                \
                                                                                                          \
  std::vector<Tensor> result;                                                                             \
  result.reserve(tensors.size());                                                                         \
  for (const auto& t: tensors) {                                                                          \
    result.emplace_back(t.OP(scalar));                                                                    \
  }                                                                                                       \
                                                                                                          \
  return result;                                                                                          \
}

#define FOREACH_BINARY_OP_SCALARLIST(OP)                                                                                \
void foreach_tensor_##OP##_scalarlist_kernel_slow_(TensorList tensors, at::ArrayRef<double> scalars) {                  \
  check_foreach_api_restrictions(tensors, scalars);                                                                     \
                                                                                                                        \
  for (int i = 0; i < tensors.size(); i++) {                                                                            \
      tensors[i].OP##_(scalars[i]);                                                                                     \
    }                                                                                                                   \
}                                                                                                                       \
                                                                                                                        \
std::vector<Tensor> foreach_tensor_##OP##_scalarlist_kernel_slow(TensorList tensors, at::ArrayRef<double> scalars) {    \
  check_foreach_api_restrictions(tensors, scalars);                                                                     \
  std::vector<Tensor> result;                                                                                           \
  result.reserve(tensors.size());                                                                                       \
  for (int i = 0; i < tensors.size(); i++) {                                                                            \
    result.emplace_back(tensors[i].OP(scalars[i]));                                                                     \
  }                                                                                                                     \
                                                                                                                        \
  return result;                                                                                                        \
}

#define FOREACH_BINARY_OP_LIST(OP)                                                                        \
std::vector<Tensor> foreach_tensor_##OP##_list_kernel_slow(TensorList tensors1, TensorList tensors2) {    \
  check_foreach_api_restrictions(tensors1, tensors2);                                                     \
                                                                                                          \
  std::vector<Tensor> result;                                                                             \
  result.reserve(tensors1.size());                                                                        \
  for (int i = 0; i < tensors1.size(); i++) {                                                             \
    result.emplace_back(tensors1[i].OP(tensors2[i]));                                                     \
  }                                                                                                       \
                                                                                                          \
  return result;                                                                                          \
}                                                                                                         \
                                                                                                          \
void foreach_tensor_##OP##_list_kernel_slow_(TensorList tensors1, TensorList tensors2) {                  \
  check_foreach_api_restrictions(tensors1, tensors2);                                                     \
                                                                                                          \
  for (int i = 0; i < tensors1.size(); i++) {                                                             \
    tensors1[i].OP##_(tensors2[i]);                                                                       \
  }                                                                                                       \
}

#define FOREACH_BINARY_OP_LIST_ALPHA(OP)                                                                                \
std::vector<Tensor> foreach_tensor_##OP##_list_kernel_slow(TensorList tensors1, TensorList tensors2, Scalar alpha) {    \
  check_foreach_api_restrictions(tensors1, tensors2);                                                                   \
                                                                                                                        \
  std::vector<Tensor> result;                                                                                           \
  result.reserve(tensors1.size());                                                                                      \
  for (int i = 0; i < tensors1.size(); i++) {                                                                           \
    result.emplace_back(tensors1[i].OP(tensors2[i], alpha));                                                            \
  }                                                                                                                     \
                                                                                                                        \
  return result;                                                                                                        \
}                                                                                                                       \
                                                                                                                        \
void foreach_tensor_##OP##_list_kernel_slow_(TensorList tensors1, TensorList tensors2, Scalar alpha) {                  \
  check_foreach_api_restrictions(tensors1, tensors2);                                                                   \
                                                                                                                        \
  for (int i = 0; i < tensors1.size(); i++) {                                                                           \
    tensors1[i].OP##_(tensors2[i], alpha);                                                                              \
  }                                                                                                                     \
}

#define FOREACH_UNARY_OP(OP)                                               \
std::vector<Tensor> foreach_tensor_##OP##_slow(TensorList tensors) {       \
  check_foreach_api_restrictions(tensors);                                 \
                                                                           \
  std::vector<Tensor> result;                                              \
  result.reserve(tensors.size());                                          \
  for (const auto& t : tensors) {                                          \
    result.emplace_back(t.OP());                                           \
  }                                                                        \
                                                                           \
  return result;                                                           \
}                                                                          \
<<<<<<< HEAD

#define FOREACH_UNARY_OP_(NAME)                                            \
void foreach_tensor_##NAME##_slow_(TensorList tensors) {                   \
=======
                                                                           \
void foreach_tensor_##OP##_slow_(TensorList tensors) {                     \
>>>>>>> 6de619e4
  check_foreach_api_restrictions(tensors);                                 \
                                                                           \
  for (auto& t : tensors) {                                                \
    t.OP##_();                                                             \
  }                                                                        \
}

#define FOREACH_POINTWISE_OP_SCALAR(OP)                                                                                              \
std::vector<Tensor> foreach_tensor_##OP##_scalar_slow(TensorList input, TensorList tensors1, TensorList tensors2, Scalar scalar) {   \
  check_nonempty_and_same_length(input, tensors1, tensors2);                                                                         \
                                                                                                                                     \
  std::vector<Tensor> result;                                                                                                        \
  for (int i = 0; i < input.size(); i++) {                                                                                           \
    result.emplace_back(input[i].OP(tensors1[i], tensors2[i], scalar));                                                              \
  }                                                                                                                                  \
                                                                                                                                     \
  return result;                                                                                                                     \
}                                                                                                                                    \
                                                                                                                                     \
void foreach_tensor_##OP##_scalar_slow_(TensorList input, TensorList tensors1, TensorList tensors2, Scalar scalar) {                 \
  check_nonempty_and_same_length(input, tensors1, tensors2);                                                                         \
                                                                                                                                     \
  for (int i = 0; i < input.size(); i++) {                                                                                           \
    input[i].OP##_(tensors1[i], tensors2[i], scalar);                                                                                \
  }                                                                                                                                  \
}                                                                                                                                    \

#define FOREACH_POINTWISE_OP_SCALARLIST(OP)                                                                                                             \
std::vector<Tensor> foreach_tensor_##OP##_scalarlist_slow(TensorList input, TensorList tensors1, TensorList tensors2, at::ArrayRef<double> scalars) {   \
  check_nonempty_and_same_length(input, tensors1, tensors2, scalars);                                                                                   \
                                                                                                                                                        \
  std::vector<Tensor> result;                                                                                                                           \
  for (int i = 0; i < input.size(); i++) {                                                                                                              \
    result.emplace_back(input[i].OP(tensors1[i], tensors2[i], scalars[i]));                                                                             \
  }                                                                                                                                                     \
                                                                                                                                                        \
  return result;                                                                                                                                        \
}                                                                                                                                                       \
                                                                                                                                                        \
void foreach_tensor_##OP##_scalarlist_slow_(TensorList input, TensorList tensors1, TensorList tensors2, at::ArrayRef<double> scalars) {                 \
  check_nonempty_and_same_length(input, tensors1, tensors2, scalars);                                                                                   \
                                                                                                                                                        \
  for (int i = 0; i < input.size(); i++) {                                                                                                              \
    input[i].OP##_(tensors1[i], tensors2[i], scalars[i]);                                                                                               \
  }                                                                                                                                                     \
}                                                                                                                                                       \

FOREACH_BINARY_OP_LIST_ALPHA(add);
FOREACH_BINARY_OP_LIST_ALPHA(sub);
FOREACH_BINARY_OP_SCALAR(add);
FOREACH_BINARY_OP_SCALAR(sub);
FOREACH_BINARY_OP_SCALAR(mul);
FOREACH_BINARY_OP_SCALAR(div);
FOREACH_BINARY_OP_SCALARLIST(add);
FOREACH_BINARY_OP_SCALARLIST(sub);
FOREACH_BINARY_OP_SCALARLIST(mul);
FOREACH_BINARY_OP_SCALARLIST(div);
FOREACH_BINARY_OP_LIST(mul);
FOREACH_BINARY_OP_LIST(div);
FOREACH_UNARY_OP(sqrt);
FOREACH_UNARY_OP(exp);
<<<<<<< HEAD
FOREACH_UNARY_OP_(sqrt);
FOREACH_UNARY_OP_(exp);
FOREACH_UNARY_OP_(zero);
FOREACH_POINTWISE_OP(addcdiv);
FOREACH_POINTWISE_OP(addcmul);
=======
FOREACH_POINTWISE_OP_SCALAR(addcdiv);
FOREACH_POINTWISE_OP_SCALAR(addcmul);
FOREACH_POINTWISE_OP_SCALARLIST(addcdiv);
FOREACH_POINTWISE_OP_SCALARLIST(addcmul);

#define FOREACH_MAXIMUM_MINIMUM_OP(NAME)                                                     \
std::vector<Tensor> foreach_tensor_##NAME##_slow(TensorList tensors1, TensorList tensors2) { \
  check_foreach_api_restrictions(tensors1, tensors2);                                        \
                                                                                             \
  std::vector<Tensor> result;                                                                \
  result.reserve(tensors1.size());                                                           \
  for (int i = 0; i < tensors1.size(); i++) {                                                \
    result.emplace_back(at::NAME(tensors1[i], tensors2[i]));                                 \
  }                                                                                          \
                                                                                             \
  return result;                                                                             \
}                                                                                            \

FOREACH_MAXIMUM_MINIMUM_OP(maximum)
FOREACH_MAXIMUM_MINIMUM_OP(minimum)
>>>>>>> 6de619e4

}} // namespace at::native<|MERGE_RESOLUTION|>--- conflicted
+++ resolved
@@ -98,14 +98,9 @@
                                                                            \
   return result;                                                           \
 }                                                                          \
-<<<<<<< HEAD
 
-#define FOREACH_UNARY_OP_(NAME)                                            \
-void foreach_tensor_##NAME##_slow_(TensorList tensors) {                   \
-=======
-                                                                           \
+#define FOREACH_UNARY_OP_(OP)                                              \
 void foreach_tensor_##OP##_slow_(TensorList tensors) {                     \
->>>>>>> 6de619e4
   check_foreach_api_restrictions(tensors);                                 \
                                                                            \
   for (auto& t : tensors) {                                                \
@@ -167,13 +162,9 @@
 FOREACH_BINARY_OP_LIST(div);
 FOREACH_UNARY_OP(sqrt);
 FOREACH_UNARY_OP(exp);
-<<<<<<< HEAD
 FOREACH_UNARY_OP_(sqrt);
 FOREACH_UNARY_OP_(exp);
 FOREACH_UNARY_OP_(zero);
-FOREACH_POINTWISE_OP(addcdiv);
-FOREACH_POINTWISE_OP(addcmul);
-=======
 FOREACH_POINTWISE_OP_SCALAR(addcdiv);
 FOREACH_POINTWISE_OP_SCALAR(addcmul);
 FOREACH_POINTWISE_OP_SCALARLIST(addcdiv);
@@ -194,6 +185,5 @@
 
 FOREACH_MAXIMUM_MINIMUM_OP(maximum)
 FOREACH_MAXIMUM_MINIMUM_OP(minimum)
->>>>>>> 6de619e4
 
 }} // namespace at::native