--- conflicted
+++ resolved
@@ -514,10 +514,6 @@
 
 - func: acosh_(Tensor(a!) self) -> Tensor(a!)
   use_c10_dispatcher: full
-<<<<<<< HEAD
-  supports_named_tensor: True
-=======
->>>>>>> a277c097
   variants: function, method
 
 - func: acosh.out(Tensor self, *, Tensor(a!) out) -> Tensor(a!)
@@ -541,10 +537,6 @@
 
 - func: asinh_(Tensor(a!) self) -> Tensor(a!)
   use_c10_dispatcher: full
-<<<<<<< HEAD
-  supports_named_tensor: True
-=======
->>>>>>> a277c097
   variants: function, method
 
 - func: asinh.out(Tensor self, *, Tensor(a!) out) -> Tensor(a!)
@@ -568,10 +560,6 @@
 
 - func: atanh_(Tensor(a!) self) -> Tensor(a!)
   use_c10_dispatcher: full
-<<<<<<< HEAD
-  supports_named_tensor: True
-=======
->>>>>>> a277c097
   variants: function, method
 
 - func: atanh.out(Tensor self, *, Tensor(a!) out) -> Tensor(a!)
@@ -1335,8 +1323,6 @@
 
 - func: div_.Scalar(Tensor(a!) self, Scalar other) -> Tensor(a!)
   use_c10_dispatcher: full
-<<<<<<< HEAD
-=======
   variants: method
 
 # divide, alias for div
@@ -1375,7 +1361,6 @@
 
 - func: true_divide_.Scalar(Tensor(a!) self, Scalar other) -> Tensor(a!)
   use_c10_dispatcher: full
->>>>>>> a277c097
   variants: method
 
 - func: dot(Tensor self, Tensor tensor) -> Tensor
@@ -1833,23 +1818,6 @@
   dispatch:
     CPU, CUDA: native_group_norm_backward
 
-<<<<<<< HEAD
-# FFT
-# Note [FFT namespace binding]
-# Functions in the fft python module should have their names start with
-#   "fft_" underscore and be bound to the desired Python name in
-#   torch/fft/__init__.py, and the desired C++ name in torch/csrc/api/include/torch/fft.h.
-- func: fft_fft(Tensor self) -> Tensor
-  use_c10_dispatcher: full
-  python_module: fft
-  variants: function
-
-- func: fft(Tensor self, int signal_ndim, bool normalized=False) -> Tensor
-  use_c10_dispatcher: full
-  variants: function, method
-
-=======
->>>>>>> a277c097
 - func: ifft(Tensor self, int signal_ndim, bool normalized=False) -> Tensor
   use_c10_dispatcher: full
   variants: function, method
@@ -2565,8 +2533,6 @@
 
 - func: mul_.Scalar(Tensor(a!) self, Scalar other) -> Tensor(a!)
   use_c10_dispatcher: full
-<<<<<<< HEAD
-=======
   variants: method
 
 # multiply, alias for mul
@@ -2586,7 +2552,6 @@
 
 - func: multiply_.Scalar(Tensor(a!) self, Scalar other) -> Tensor(a!)
   use_c10_dispatcher: full
->>>>>>> a277c097
   variants: method
 
 - func: mv(Tensor self, Tensor vec) -> Tensor
@@ -3607,44 +3572,21 @@
 - func: trunc(Tensor self) -> Tensor
   use_c10_dispatcher: full
   variants: function, method
-<<<<<<< HEAD
-  dispatch:
-    CPU, CUDA: true_divide
-    SparseCPU, SparseCUDA: true_divide_sparse
-
-- func: true_divide_.Tensor(Tensor(a!) self, Tensor other) -> Tensor(a!)
-  use_c10_dispatcher: full
-  variants: method
-  dispatch:
-    CPU, CUDA: true_divide_
-    SparseCPU, SparseCUDA: true_divide_sparse_
-=======
->>>>>>> a277c097
 
 - func: trunc_(Tensor(a!) self) -> Tensor(a!)
   use_c10_dispatcher: full
   variants: function, method
 
-<<<<<<< HEAD
-- func: true_divide_.Scalar(Tensor(a!) self, Scalar other) -> Tensor(a!)
-  use_c10_dispatcher: full
-  variants: method
-=======
 - func: trunc.out(Tensor self, *, Tensor(a!) out) -> Tensor(a!)
   dispatch:
     CPU, CUDA: trunc_out
->>>>>>> a277c097
 
 # Alias for trunc
 - func: fix(Tensor self) -> Tensor
   use_c10_dispatcher: full
   variants: function, method
 
-<<<<<<< HEAD
-- func: trunc_(Tensor(a!) self) -> Tensor(a!)
-=======
 - func: fix_(Tensor(a!) self) -> Tensor(a!)
->>>>>>> a277c097
   use_c10_dispatcher: full
   variants: function, method
 
@@ -3994,18 +3936,6 @@
     QuantizedCPU, QuantizedCUDA: quantized_clone
 
 - func: resize_as_(Tensor(a!) self, Tensor the_template, *, MemoryFormat? memory_format=None) -> Tensor(a!)
-<<<<<<< HEAD
-  use_c10_dispatcher: full
-  variants: function, method
-
-- func: pow.Tensor_Scalar_out(Tensor self, Scalar exponent, *, Tensor(a!) out) -> Tensor(a!)
-  dispatch:
-    CPU, CUDA: pow_out
-    SparseCPU, SparseCUDA: pow_out_sparse_scalar
-
-- func: pow.Tensor_Scalar(Tensor self, Scalar exponent) -> Tensor
-=======
->>>>>>> a277c097
   use_c10_dispatcher: full
   variants: function, method
 
@@ -4043,8 +3973,6 @@
 
 - func: sub_.Scalar(Tensor(a!) self, Scalar other, Scalar alpha=1) -> Tensor(a!)
   use_c10_dispatcher: full
-<<<<<<< HEAD
-=======
   variants: method
 
 # subtract, alias for sub
@@ -4065,7 +3993,6 @@
 
 - func: subtract_.Scalar(Tensor(a!) self, Scalar other, Scalar alpha=1) -> Tensor(a!)
   use_c10_dispatcher: full
->>>>>>> a277c097
   variants: method
 
 - func: rsub.Tensor(Tensor self, Tensor other, *, Scalar alpha=1) -> Tensor
@@ -4932,58 +4859,12 @@
 - func: scatter_add.dimname(Tensor self, Dimname dim, Tensor index, Tensor src) -> Tensor
   variants: function, method
 
-<<<<<<< HEAD
-- func: lt_.Scalar(Tensor(a!) self, Scalar other) -> Tensor(a!)
-  use_c10_dispatcher: full
-  variants: method
-
-- func: lt_.Tensor(Tensor(a!) self, Tensor other) -> Tensor(a!)
-  use_c10_dispatcher: full
-  variants: method
-
-- func: gt_.Scalar(Tensor(a!) self, Scalar other) -> Tensor(a!)
-  use_c10_dispatcher: full
-  variants: method
-
-- func: gt_.Tensor(Tensor(a!) self, Tensor other) -> Tensor(a!)
-  use_c10_dispatcher: full
-  variants: method
-
-- func: le_.Scalar(Tensor(a!) self, Scalar other) -> Tensor(a!)
-  use_c10_dispatcher: full
-  variants: method
-
-- func: le_.Tensor(Tensor(a!) self, Tensor other) -> Tensor(a!)
-  use_c10_dispatcher: full
-  variants: method
-
-- func: ge_.Scalar(Tensor(a!) self, Scalar other) -> Tensor(a!)
-  use_c10_dispatcher: full
-  variants: method
-
-- func: ge_.Tensor(Tensor(a!) self, Tensor other) -> Tensor(a!)
-  use_c10_dispatcher: full
-  variants: method
-
-=======
->>>>>>> a277c097
 - func: eq_.Scalar(Tensor(a!) self, Scalar other) -> Tensor(a!)
   use_c10_dispatcher: full
   variants: method
 
 - func: eq_.Tensor(Tensor(a!) self, Tensor other) -> Tensor(a!)
   use_c10_dispatcher: full
-<<<<<<< HEAD
-  variants: method
-
-- func: ne_.Scalar(Tensor(a!) self, Scalar other) -> Tensor(a!)
-  use_c10_dispatcher: full
-  variants: method
-
-- func: ne_.Tensor(Tensor(a!) self, Tensor other) -> Tensor(a!)
-  use_c10_dispatcher: full
-=======
->>>>>>> a277c097
   variants: method
 
 - func: bitwise_and.Tensor_out(Tensor self, Tensor other, *, Tensor(a!) out) -> Tensor(a!)
@@ -6422,26 +6303,6 @@
   use_c10_dispatcher: full
   variants: method, function
 
-<<<<<<< HEAD
-- func: _addr(Tensor self, Tensor vec1, Tensor vec2, *, Scalar beta=1, Scalar alpha=1) -> Tensor
-  use_c10_dispatcher: full
-  dispatch:
-    CPU: legacy::cpu::_th_addr
-    CUDA: addr_cuda
-
-- func: _addr_(Tensor(a!) self, Tensor vec1, Tensor vec2, *, Scalar beta=1, Scalar alpha=1) -> Tensor(a!)
-  use_c10_dispatcher: full
-  dispatch:
-    CPU: legacy::cpu::_th_addr_
-    CUDA: addr__cuda
-
-- func: _addr.out(Tensor self, Tensor vec1, Tensor vec2, *, Scalar beta=1, Scalar alpha=1, Tensor(a!) out) -> Tensor(a!)
-  dispatch:
-    CPU: legacy::cpu::_th_addr_out
-    CUDA: addr_out_cuda
-
-=======
->>>>>>> a277c097
 - func: _index_copy_(Tensor(a!) self, int dim, Tensor index, Tensor source) -> Tensor(a!)
   use_c10_dispatcher: full
   dispatch:
@@ -6480,14 +6341,9 @@
   dispatch:
     CPU: legacy::cpu::_th_std
 
-<<<<<<< HEAD
-- func: _amp_non_finite_check_and_unscale_(Tensor(a!) self, Tensor(b!) found_inf, Tensor inv_scale) -> ()
-  use_c10_dispatcher: full
-=======
 - func: _amp_foreach_non_finite_check_and_unscale_(Tensor(a!)[] self, Tensor(b!) found_inf, Tensor inv_scale) -> ()
   use_c10_dispatcher: full
   device_guard: False
->>>>>>> a277c097
   variants: function
   dispatch:
     CUDA: _amp_foreach_non_finite_check_and_unscale_cuda_
