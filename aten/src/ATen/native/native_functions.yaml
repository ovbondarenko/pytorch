--- conflicted
+++ resolved
@@ -743,12 +743,8 @@
     CPU: _embedding_bag_per_sample_weights_backward_cpu
     CUDA: _embedding_bag_per_sample_weights_backward_cuda
 
-<<<<<<< HEAD
 - func: empty.names(int[] size, *, Dimname[]? names, ScalarType? dtype=None, Layout? layout=None, Device? device=None, bool? pin_memory=None, MemoryFormat? memory_format=None) -> Tensor
-=======
-- func: empty.names(int[] size, *, Dimname[]? names, ScalarType? dtype=None, Layout? layout=None, Device? device=None, bool? pin_memory=None) -> Tensor
-  device_guard: False
->>>>>>> 467bd33e
+  device_guard: False
 
 - func: empty.memory_format(int[] size, *, ScalarType? dtype=None, Layout? layout=None, Device? device=None, bool? pin_memory=None, MemoryFormat? memory_format=None) -> Tensor
   dispatch:
