import torch
import torch.nn.functional as F
import torch.nn as nn
import torch.nn.quantized as nnq
import torch.nn.quantized.dynamic as nnqd
import torch.nn.intrinsic.quantized as nniq
import torch.multiprocessing as mp

# graph mode quantization based on fx
from torch.quantization import (
    QuantType,
    prepare_fx,
    convert_fx,
    prepare_qat_fx,
)

from torch.quantization import (
    default_qconfig,
    default_dynamic_qconfig,
    float16_dynamic_qconfig,
    default_qat_qconfig,
    prepare,
    prepare_qat,
    convert,
)

# test utils
from torch.testing._internal.common_cuda import TEST_MULTIGPU, TEST_CUDA
from torch.testing._internal.common_quantization import (
    QuantizationTestCase,
    skipIfNoFBGEMM,
    skip_if_no_torchvision,
    train_one_epoch,
    run_ddp,
    LinearModelWithSubmodule,
)

from torch.testing._internal.common_quantized import (
    override_qengines,
)

from torch.testing._internal.common_distributed import skip_if_not_multigpu

from torch.testing._internal.common_quantization import NodeSpec as ns

from torch.testing._internal.common_quantization import (
    test_only_eval_fn,
)
from torch.testing import FileCheck

import itertools
import operator
import unittest
import io

@skipIfNoFBGEMM
class TestQuantizeFx(QuantizationTestCase):
    def _get_conv_linear_test_cases(self):
        ''' Returns a list of test cases, with format:
        is_dynamic, ModuleClass, module_constructor_inputs,
        inputs, quantized_node, weight_prepack_op
        '''
        class Conv(torch.nn.Module):
            def __init__(self, weight):
                super().__init__()
                self.weight = torch.nn.Parameter(weight)
                self.stride = (1, 1)
                self.padding = (0, 0)
                self.dilation = (1, 1)
                self.groups = 1

            def forward(self, x):
                return F.conv2d(x, self.weight, None, self.stride, self.padding, self.dilation, self.groups)

        conv_input = torch.rand(1, 3, 224, 224)
        conv_weight = torch.rand(3, 3, 3, 3)

        class Linear(torch.nn.Module):
            def __init__(self, weight):
                super().__init__()
                self.weight = torch.nn.Parameter(weight)

            def forward(self, x):
                return F.linear(x, self.weight)

        linear_input = torch.rand(8, 5)
        linear_weight = torch.rand(10, 5)

        class LinearModule(torch.nn.Module):
            def __init__(self):
                super().__init__()
                self.linear = torch.nn.Linear(5, 10)

            def forward(self, x):
                return self.linear(x)

        linear_module_input = torch.rand(8, 5)

        tests = [
            (False, Conv, (conv_weight,), (conv_input,),
             ns.call_function(torch.ops.quantized.conv2d),
             ns.call_function(torch.ops.quantized.conv2d_prepack)),
            (True, Linear, (linear_weight,), (linear_input,),
             ns.call_function(torch.ops.quantized.linear_dynamic),
             ns.call_function(torch.ops.quantized.linear_prepack)),
            (False, Linear, (linear_weight,), (linear_input,),
             ns.call_function(torch.ops.quantized.linear),
             ns.call_function(torch.ops.quantized.linear_prepack)),
            (True, LinearModule, (), (linear_module_input,),
             ns.call_module(nnqd.Linear),
             None),
            (False, LinearModule, (), (linear_module_input,),
             ns.call_module(nnq.Linear),
             None),
        ]
        return tests

    """
    Unit tests for functionalities
    """
    @skipIfNoFBGEMM
    def test_functional_no_debug(self):
        """ Test quantizing functional conv and linear
        """
        tests = self._get_conv_linear_test_cases()
        for (is_dynamic, ModuleClass, module_constructor_inputs,
             inputs, quantized_node, weight_prepack_node) in tests:
            quant_type = QuantType.DYNAMIC if is_dynamic else QuantType.STATIC
            node_occurrence = dict()
            if weight_prepack_node:
                node_occurrence[weight_prepack_node] = 0
            self.checkGraphModeFxOp(
                ModuleClass(*module_constructor_inputs),
                inputs, quant_type,
                expected_node=quantized_node,
                expected_node_occurrence=node_occurrence,
                debug=False)

    @skipIfNoFBGEMM
    def test_functional_debug(self):
        """ Test quantizing functional conv and linear with debug option
        """
        tests = self._get_conv_linear_test_cases()
        for (is_dynamic, ModuleClass, module_constructor_inputs,
             inputs, quantized_node, weight_prepack_node) in tests:
            quant_type = QuantType.DYNAMIC if is_dynamic else QuantType.STATIC
            node_occurrence = dict()
            if weight_prepack_node:
                node_occurrence[weight_prepack_node] = 0
                node_occurrence[quantized_node] = 0
            self.checkGraphModeFxOp(
                ModuleClass(*module_constructor_inputs),
                inputs, quant_type,
                expected_node_occurrence=node_occurrence,
                debug=True)

    @skipIfNoFBGEMM
    def test_dynamic_quant_weight_observer(self):
        ''' Test that weight observer is run in convert step
        '''

        class M(torch.nn.Module):
            def __init__(self, weight):
                super().__init__()
                self.weight = torch.nn.Parameter(weight)

            def forward(self, x):
                return F.linear(x, self.weight)

        m = M(torch.rand(1, 1)).eval()
        qconfig = default_dynamic_qconfig
        qconfig_dict = {'': qconfig}
<<<<<<< HEAD
        prepared = prepare_fx(original, qconfig_dict)
=======
        prepared = prepare_fx(m, qconfig_dict)
>>>>>>> e6ed8879
        quantized = convert_fx(prepared, debug=True)
        qparams = (quantized._scale_0, quantized._zero_point_0)
        weight_obs = qconfig.weight()
        weight_obs(quantized.weight)
        ref_qparams = weight_obs.calculate_qparams()
        self.assertEqual(qparams, ref_qparams)

    @skipIfNoFBGEMM
    def test_dynamic_quant_fp16(self):
        class Linear(torch.nn.Module):
            def __init__(self, weight):
                super().__init__()
                self.weight = torch.nn.Parameter(weight)

            def forward(self, x):
                return F.linear(x, self.weight)

        linear_input = torch.rand(8, 5)
        linear_weight = torch.rand(10, 5)

        class LinearModule(torch.nn.Module):
            def __init__(self):
                super().__init__()
                self.linear = torch.nn.Linear(5, 10)

            def forward(self, x):
                return self.linear(x)

        linear_module_input = torch.rand(8, 5)

        tests = [
            (Linear, (linear_weight,), (linear_input,),
             ns.call_function(torch.ops.quantized.linear_dynamic),
             ns.call_function(torch.ops.quantized.linear_prepack_fp16)),
            (LinearModule, (), (linear_module_input,),
             ns.call_module(nnqd.Linear),
             None),
        ]
        for (ModuleClass, module_constructor_inputs,
             inputs, quantized_node, weight_prepack_node) in tests:
            for debug in [True, False]:
                node_occurrence = dict()
                if weight_prepack_node:
                    node_occurrence[weight_prepack_node] = 0
                m = ModuleClass(*module_constructor_inputs).eval()
                qconfig_dict = {"": float16_dynamic_qconfig}
                m = prepare_fx(m, qconfig_dict)
                m = convert_fx(m, debug=debug)
                self.checkGraphModuleNodes(m, expected_node_occurrence=node_occurrence)



    @unittest.skipIf(not TEST_MULTIGPU, "multi-GPU not supported")
    @unittest.skipIf(not TEST_CUDA, "CUDA unavailable")
    @override_qengines
    def test_qat_prepare_device_affinity(self):
        """
        Tests that FX QAT prepare pass respects device affinity
        """
        class Model(nn.Module):

            def __init__(self):
                super(Model, self).__init__()
                self.conv = nn.Conv2d(1, 1, 1)
                self.bn = nn.BatchNorm2d(1)
                self.relu = nn.ReLU()

            def forward(self, x):
                x = self.conv(x)
                x = self.bn(x)
                x = self.relu(x)
                return x

        model = Model()
        qengine = torch.backends.quantized.engine
        qconfig_dict = {'': torch.quantization.get_default_qat_qconfig(qengine)}
        device = torch.device('cuda:0')
        model.to(device)

        # QAT prepare
        model = prepare_qat_fx(model, qconfig_dict)

        # ensure that running an input on CUDA works without any needed changes
        input = torch.randn(4, 1, 4, 4, device=device)
        model(input)

        # ensure all buffers and parameters are on the device we expect
        model_devices = {p.device for p in model.parameters()} | \
            {p.device for p in model.buffers()}
        self.assertEqual(len(model_devices), 1)
        model_device = next(iter(model_devices))
        self.assertEqual(model_device, device)

    @skipIfNoFBGEMM
    def test_inplace_option(self):
        class M(torch.nn.Module):
            def __init__(self):
                super().__init__()
                self.conv = torch.nn.Conv2d(3, 3, 3)

            def forward(self, x):
                return self.conv(x)

        model = M().eval()
<<<<<<< HEAD
        model = symbolic_trace(model)
=======
>>>>>>> e6ed8879
        qconfig_dict = {'': default_qconfig}
        prepared = prepare_fx(
            model, qconfig_dict, inplace=False)
        test_only_eval_fn(model, self.img_data_2d)
        non_inplace_model = convert_fx(prepared, inplace=True)

        prepared = prepare_fx(
            model, qconfig_dict, inplace=True)
        test_only_eval_fn(model, self.img_data_2d)
        inplace_model = convert_fx(prepared, inplace=True)

        non_inplace_res = non_inplace_model(self.img_data_2d[0][0])
        inplace_res = inplace_model(self.img_data_2d[0][0])
        self.assertEqual(non_inplace_res, inplace_res)

    @skipIfNoFBGEMM
    def test_dict_output(self):
        """ Make sure quantization runs for models with dictionary output
        """
        class M(torch.nn.Module):
            def __init__(self):
                super().__init__()
                self.conv = torch.nn.Conv2d(1, 1, 1)

            def forward(self, x):
                return {"output": self.conv(x["input"])}

        dict_input = {"input": torch.randn(1, 1, 1, 1)}
        m = M().eval()
        qconfig_dict = {"": default_qconfig}
        m = prepare_fx(m, qconfig_dict)
        m(dict_input)
        m = convert_fx(m)
        m(dict_input)

    def test_standalone_module(self):
        class StandaloneModule(torch.nn.Module):
            def __init__(self):
                super().__init__()
                self.conv = torch.nn.Conv2d(1, 1, 1)

            def forward(self, x):
                return self.conv(x)

        class M(torch.nn.Module):
            def __init__(self):
                super().__init__()
                self.conv = torch.nn.Conv2d(1, 1, 1)
                self.standalone = StandaloneModule()

            def forward(self, x):
                x = self.conv(x)
                x = self.standalone(x)
                return x

        class RefM(torch.nn.Module):
            def __init__(self):
                super().__init__()
                self.conv1 = torch.nn.Conv2d(1, 1, 1)
                self.conv2 = torch.nn.Conv2d(1, 1, 1)

            def forward(self, x):
                x = self.conv1(x)
                x = self.conv2(x)
                return x

        data = torch.randn(1, 1, 1, 1)
        # instantiate M and RefM and align the parameters
        original_m = M().eval()
        original_ref_m = RefM().eval()
        original_ref_m.conv1.weight = torch.nn.Parameter(original_m.conv.weight.detach())
        original_ref_m.conv1.bias = torch.nn.Parameter(original_m.conv.bias.detach())
        original_ref_m.conv2.weight = torch.nn.Parameter(original_m.standalone.conv.weight.detach())
        original_ref_m.conv2.bias = torch.nn.Parameter(original_m.standalone.conv.bias.detach())

        qconfig_dict = {"": default_qconfig}
        prepare_custom_config_dict = {"standalone_module_name": ["standalone"]}
        # check prepared model
        m = prepare_fx(
            original_m, qconfig_dict, prepare_custom_config_dict=prepare_custom_config_dict)
        # calibration
        m(data)
        # input and output of first conv, observer for standalone module
        # will be inserted in the standalone module itself
        count_check = {
            ns.call_module(torch.quantization.MinMaxObserver): 2
        }
        self.checkGraphModuleNodes(m, expected_node_occurrence=count_check)
        # for output of conv in the standalone module
        count_check = {
            ns.call_module(torch.quantization.MinMaxObserver): 1
        }
        self.checkGraphModuleNodes(m.standalone, expected_node_occurrence=count_check)

        # check converted/quantized model
        m = convert_fx(m)
        count_check = {
            ns.call_function(torch.quantize_per_tensor) : 1,
            ns.call_module(nnq.Conv2d) : 1,
            ns.call_method('dequantize') : 1,
        }
        self.checkGraphModuleNodes(m, expected_node_occurrence=count_check)
        count_check = {
            # quantization of input happens in parent module
            # quantization of output happens in the quantized conv module
            ns.call_function(torch.quantize_per_tensor) : 0,
            # dequantization for output happens in parent module
            ns.call_method('dequantize') : 0,
        }
        self.checkGraphModuleNodes(m.standalone, expected_node_occurrence=count_check)
        res = m(data)

        # quantize the reference model
        ref_m = prepare_fx(original_ref_m, qconfig_dict)
        ref_m(data)
        ref_m = convert_fx(ref_m)
        ref_res = ref_m(data)
        self.assertEqual(res, ref_res)

    @skipIfNoFBGEMM
    def test_qconfig_none(self):
        class M(torch.nn.Module):
            def __init__(self):
                super(M, self).__init__()
                self.conv1 = nn.Conv2d(1, 1, 1)
                self.conv2 = nn.Conv2d(1, 1, 1)

            def forward(self, x):
                x = self.conv1(x)
                x = self.conv2(x)
                return x

        m = M().eval()
        qconfig_dict = {"": default_qconfig,
                        "module_name": [("conv2", None)]}
        m = prepare_fx(m, qconfig_dict)
        data = torch.randn(1, 1, 1, 1)
        m(data)
        m = convert_fx(m)
        m(data)
        # first conv is quantized, second conv is not quantized
        node_list = [
            ns.call_function(torch.quantize_per_tensor),
            ns.call_module(nnq.Conv2d),
            ns.call_method("dequantize"),
            ns.call_module(nn.Conv2d),
        ]
        self.checkGraphModuleNodes(m, expected_node_list=node_list)

    def test_qconfig_module_type(self):
        class M(torch.nn.Module):
            def __init__(self):
                super(M, self).__init__()
                self.conv1 = nn.Conv2d(1, 1, 1)
                self.conv2 = nn.Conv2d(1, 1, 1)

            def forward(self, x):
                x = self.conv1(x)
                x = self.conv2(x)
                return x

        m = M().eval()
        qconfig_dict = {"object_type": [(torch.nn.Conv2d, default_qconfig)]}
        m = prepare_fx(m, qconfig_dict)
        data = torch.randn(1, 1, 1, 1)
        m(data)
        m = convert_fx(m)
        m(data)
        # first conv is quantized, second conv is not quantized
        node_list = [
            ns.call_function(torch.quantize_per_tensor),
            ns.call_module(nnq.Conv2d),
            ns.call_module(nnq.Conv2d),
            ns.call_method("dequantize"),
        ]
        self.checkGraphModuleNodes(m, expected_node_list=node_list)

    def test_qconfig_function(self):
        class M(torch.nn.Module):
            def __init__(self):
                super(M, self).__init__()

            def forward(self, x, y):
                return x + y

        m = M().eval()
        qconfig_dict = {"object_type": [(operator.add, default_qconfig)]}
        m = prepare_fx(m, qconfig_dict)
        data = torch.randn(1, 1, 1, 1)
        m(data, data)
        m = convert_fx(m)
        m(data, data)
        # first conv is quantized, second conv is not quantized
        node_list = [
            ns.call_function(torch.quantize_per_tensor),
            ns.call_function(torch.ops.quantized.add),
            ns.call_method("dequantize"),
        ]
        self.checkGraphModuleNodes(m, expected_node_list=node_list)

    def test_qconfig_module_name_regex(self):
        class M(torch.nn.Module):
            def __init__(self):
                super(M, self).__init__()
                self.conv1 = nn.Conv2d(1, 1, 1)
                self.conv2 = nn.Conv2d(1, 1, 1)

            def forward(self, x):
                x = self.conv1(x)
                x = self.conv2(x)
                return x

        m = M().eval()
        qconfig_dict = {"module_name_regex": [("conv*", default_qconfig)]}
        m = prepare_fx(m, qconfig_dict)
        data = torch.randn(1, 1, 1, 1)
        m(data)
        m = convert_fx(m)
        m(data)
        # first conv is quantized, second conv is not quantized
        node_list = [
            ns.call_function(torch.quantize_per_tensor),
            ns.call_module(nnq.Conv2d),
            ns.call_module(nnq.Conv2d),
            ns.call_method("dequantize"),
        ]
        self.checkGraphModuleNodes(m, expected_node_list=node_list)

    def test_qconfig_precedence(self):
        class M(torch.nn.Module):
            def __init__(self):
                super(M, self).__init__()
                self.linear = nn.Linear(1, 1)
                self.conv = nn.Conv2d(1, 1, 1)
                self.module_conv1 = nn.Conv2d(1, 1, 1)
                self.module_conv2 = nn.Conv2d(1, 1, 1)

            def forward(self, x):
                # global
                x = self.linear(x)
                # global + object_type --> object_type
                x = self.conv(x)
                # global + object_type + module_name_regex --> module_name_regex
                x = self.module_conv1(x)
                # global + object_type + module_name_regex + module_name --> module_name
                x = self.module_conv2(x)
                return x

        m = M().eval()
        global_qconfig = default_qconfig
        object_type_qconfig = default_dynamic_qconfig
        module_name_regex_qconfig = float16_dynamic_qconfig
        module_name_qconfig = default_qat_qconfig
        qconfig_dict = {
            "": global_qconfig,
            "object_type": [(nn.Conv2d, object_type_qconfig)],
            "module_name_regex": [("module_conv*", module_name_regex_qconfig)],
            "module_name": [("module_conv2", module_name_qconfig)]}
        m = prepare_fx(m, qconfig_dict)
        self.assertEqual(m.linear.qconfig, global_qconfig)
        self.assertEqual(m.conv.qconfig, object_type_qconfig)
        self.assertEqual(m.module_conv1.qconfig, module_name_regex_qconfig)
        self.assertEqual(m.module_conv2.qconfig, module_name_qconfig)


    def test_remove_qconfig(self):
        class M(torch.nn.Module):
            def __init__(self):
                super().__init__()
                self.avg_pool = torch.nn.AvgPool2d(1)

            def forward(self, x):
                return self.avg_pool(x)

        m = M().eval()
        qconfig_dict = {'': default_qconfig}
        m = prepare_fx(m, qconfig_dict)
        data = torch.randn(1, 1, 1, 1)
        m(data)
        m = convert_fx(m)
        m(data)
        for name, module in m.named_modules():
            self.assertFalse(hasattr(module, 'qconfig'),
                             'qconfig is not removed for ' + name)

    @skipIfNoFBGEMM
    def test_qat_and_script(self):
        model = LinearModelWithSubmodule().train()
        qengine = torch.backends.quantized.engine
        qconfig_dict = {'': torch.quantization.get_default_qat_qconfig(qengine)}
        model = prepare_qat_fx(model, qconfig_dict)

        # ensure scripting works
        scripted = torch.jit.script(model)
        # run one round to make sure model runs
        x = torch.randn(5, 5)
        scripted(x)
        FileCheck().check_count('FakeQuantize = prim::GetAttr[name="', 4, exactly=True) \
                   .run(scripted.graph)

        # disable fake_quant and observer
        for epoch in range(3):
            if epoch == 1:
                scripted.apply(torch.quantization.disable_observer)
            if epoch == 2:
                scripted.apply(torch.quantization.disable_fake_quant)

        # ensure the fake_quant and observer have been disabled.
        matches = ['.fake_quant_enabled', '.observer_enabled']
        for key, v in scripted.state_dict().items():
            if any(x in key for x in matches):
                self.assertEqual(v, torch.tensor([0], dtype=torch.uint8))

        # enable them back
        scripted.apply(torch.quantization.enable_fake_quant)
        scripted.apply(torch.quantization.enable_observer)
        for key, v in scripted.state_dict().items():
            if any(x in key for x in matches):
                self.assertEqual(v, torch.tensor([1], dtype=torch.uint8))

    @skipIfNoFBGEMM
    def test_save_observer_state_dict(self):
        orig = LinearModelWithSubmodule().eval()
        model = orig
        qconfig_dict = {'': torch.quantization.get_default_qconfig('fbgemm')}
<<<<<<< HEAD
        # symbolically trace
        model = symbolic_trace(model)
=======
>>>>>>> e6ed8879
        model = prepare_fx(model, qconfig_dict)

        # run it through input
        x = torch.randn(5, 5)
        model(x)

        quant = convert_fx(model)

        # save state_dict of model
        obs_dict = torch.quantization.get_observer_state_dict(model)
        b = io.BytesIO()
        torch.save(obs_dict, b)
        b.seek(0)

        # Load the stats into new model
        model_2 = orig
<<<<<<< HEAD
        model_2 = symbolic_trace(model_2)
=======
>>>>>>> e6ed8879
        model_2 = prepare_fx(model_2, qconfig_dict)

        loaded_dict = torch.load(b)
        torch.quantization.load_observer_state_dict(model_2, loaded_dict)

        quant_2 = convert_fx(model_2)

        # Verify that loaded state dict produces same results.
        self.assertEqual(quant(x), quant_2(x))

    @skipIfNoFBGEMM
    def test_custom_module_class(self):
        class CustomModule(torch.nn.Module):
            def __init__(self):
                super().__init__()
                self.conv = torch.nn.Conv2d(1, 1, 1)

            def forward(self, x):
                return self.conv(x)

        class ObservedCustomModule(torch.nn.Module):
            def __init__(self, conv):
                super().__init__()
                self.conv = conv

            def forward(self, x):
                return self.conv(x)

            @classmethod
            def from_float(cls, float_module):
                assert hasattr(float_module, 'qconfig')
                observed = cls(float_module.conv)
                observed.qconfig = float_module.qconfig
                return observed

        class QuantizedCustomModule(torch.nn.Module):
            def __init__(self, conv):
                super().__init__()
                self.conv = conv

            def forward(self, x):
                return self.conv(x)

            @classmethod
            def from_observed(cls, observed_module):
                assert hasattr(observed_module, 'qconfig')
                assert hasattr(observed_module, 'activation_post_process')
                observed_module.conv.activation_post_process = \
                    observed_module.activation_post_process
                quantized = cls(nnq.Conv2d.from_float(observed_module.conv))
                return quantized

        class DynamicallyQuantizedCustomModule(torch.nn.Module):
            def __init__(self, conv):
                super().__init__()
                self.conv = conv

            def forward(self, x):
                return self.conv(x)

            @classmethod
            def from_observed(cls, observed_module):
                assert hasattr(observed_module, 'qconfig')
                assert hasattr(observed_module, 'activation_post_process')
                quantized = cls(nnqd.Conv2d.from_float(observed_module.conv))
                return quantized

        class M(torch.nn.Module):
            def __init__(self):
                super().__init__()
                self.conv = torch.nn.Conv2d(1, 1, 1)
                self.custom = CustomModule()

            def forward(self, x):
                x = self.conv(x)
                x = self.custom(x)
                return x

        class RefM(torch.nn.Module):
            def __init__(self):
                super().__init__()
                self.conv1 = torch.nn.Conv2d(1, 1, 1)
                self.conv2 = torch.nn.Conv2d(1, 1, 1)

            def forward(self, x):
                x = self.conv1(x)
                x = self.conv2(x)
                return x

        data = torch.randn(1, 1, 1, 1)
        # instantiate M and RefM and align the parameters
        original_m = M().eval()
        original_ref_m = RefM().eval()
        original_ref_m.conv1.weight = torch.nn.Parameter(original_m.conv.weight.detach())
        original_ref_m.conv1.bias = torch.nn.Parameter(original_m.conv.bias.detach())
        original_ref_m.conv2.weight = torch.nn.Parameter(original_m.custom.conv.weight.detach())
        original_ref_m.conv2.bias = torch.nn.Parameter(original_m.custom.conv.bias.detach())

        # TODO: add other quant types after mixed mode support
        for quant_type in [QuantType.STATIC]:
            qconfig_dict = {
                "": default_qconfig,
            }
            prepare_custom_config_dict = {
                "float_to_observed_custom_module_class": {
                    CustomModule: ObservedCustomModule
                }
            }
            convert_custom_config_dict = {
                "observed_to_quantized_custom_module_class": {
                    ObservedCustomModule: QuantizedCustomModule
                }
            }
            # check prepared model
<<<<<<< HEAD
            m = prepare_fx(m, qconfig_dict)
=======
            m = prepare_fx(
                original_m,
                qconfig_dict,
                prepare_custom_config_dict=prepare_custom_config_dict)
>>>>>>> e6ed8879
            # calibration
            m(data)
            # all activation observers are inserted in the top level module
            count_check = {
                ns.call_module(torch.quantization.MinMaxObserver): 3
            }
            self.checkGraphModuleNodes(m, expected_node_occurrence=count_check)

            # check converted/quantized model
<<<<<<< HEAD
            m = convert_fx(m)
=======
            m = convert_fx(
                m,
                convert_custom_config_dict=convert_custom_config_dict)
>>>>>>> e6ed8879
            count_check = {
                ns.call_function(torch.quantize_per_tensor) : 1,
                ns.call_module(nnq.Conv2d) : 1,
                ns.call_method('dequantize') : 1,
            }
            self.checkGraphModuleNodes(m, expected_node_occurrence=count_check)
            res = m(data)

            # quantize the reference model
            ref_m = prepare_fx(original_ref_m, qconfig_dict)
            ref_m(data)
            ref_m = convert_fx(ref_m)
            ref_res = ref_m(data)
            self.assertEqual(res, ref_res)

    @skipIfNoFBGEMM
    def test_non_traceable_module(self):
        class NonTraceable(torch.nn.Module):
            def __init__(self):
                super().__init__()

            def forward(self, x):
                for k in x.keys():
                    print(x[k])
                return x

        class NonTraceable2(torch.nn.Module):
            def __init__(self):
                super().__init__()

            def forward(self, x):
                # data dependent control flow is not traceable
                for i in x:
                    print(i)
                return x

        class M(torch.nn.Module):
            def __init__(self):
                super().__init__()
                self.m1 = NonTraceable()
                self.m2 = NonTraceable2()

            def forward(self, x):
                x = self.m1(x)
                x = self.m2(x)
                return x

        m = M().eval()
        qconfig_dict = {"": default_qconfig}
        prepare_custom_config_dict = {
            "non_traceable_module_name": [
                "m1"
            ],
            "non_traceable_module_class": [
                NonTraceable2
            ]
        }
        m = prepare_fx(
            m, qconfig_dict,
            prepare_custom_config_dict=prepare_custom_config_dict)

        node_occurrence = {
            ns.call_module(NonTraceable) : 1,
            ns.call_module(NonTraceable2) : 1,
        }
        # make sure these modules are not traced
        self.checkGraphModuleNodes(m, expected_node_occurrence=node_occurrence)

class TestQuantizeFxOps(QuantizationTestCase):
    """Unit tests for individual ops
    """
    @skipIfNoFBGEMM
    def test_linear(self):
        class ModuleLinear(torch.nn.Module):
            def __init__(self, has_relu=False, f_relu=False):
                super(ModuleLinear, self).__init__()
                self.linear = torch.nn.Linear(30, 4).float()
                if has_relu:
                    if f_relu:
                        self.relu = F.relu
                    else:
                        self.relu = torch.nn.ReLU()
                else:
                    self.relu = torch.nn.Identity()

            def forward(self, x):
                return self.relu(self.linear(x))

        class FuncLinear(torch.nn.Module):
            def __init__(self, has_relu=False, f_relu=False):
                super(FuncLinear, self).__init__()
                self.w = torch.randn(4, 30)
                self.b = torch.randn(4)
                if has_relu:
                    if f_relu:
                        self.relu = F.relu
                    else:
                        self.relu = torch.nn.ReLU()
                else:
                    self.relu = torch.nn.Identity()

            def forward(self, x):
                return self.relu(F.linear(x, self.w, self.b))

        data = (torch.rand((1, 30), dtype=torch.float),)
        options = itertools.product(
            [(ModuleLinear(has_relu=False), True)],
            # TODO: enable after raw `tensor` is supported in fx
            # (FuncLinear(has_relu=False), False)],
            self.all_quant_types)
        quantized_nodes = {
            # is_module
            True: {
                # quant_type:
                QuantType.DYNAMIC: ns.call_module(nnqd.Linear),
                QuantType.STATIC: ns.call_module(nnq.Linear),
                # note that we are checking the final result
                QuantType.QAT: ns.call_module(nnq.Linear),
            },
            False: {
                # quant_type:
                QuantType.DYNAMIC: ns.call_function(torch.ops.quantized.linear_dynamic),
                QuantType.STATIC: ns.call_function(torch.ops.quantized.linear),
                QuantType.QAT: ns.call_function(torch.ops.quantized.linear),
            }
        }
        for (model, is_module), quant_type in options:
            self.checkGraphModeFxOp(
                model, data, quant_type, quantized_nodes[is_module][quant_type])

        for f_relu, quant_type in itertools.product([True, False], [QuantType.STATIC, QuantType.QAT]):
            for model, quantized_node in [
                    (ModuleLinear(has_relu=True, f_relu=f_relu), ns.call_module(nniq.LinearReLU))]:
                # TODO: support functional linear + relu fusion
                # (FuncLinear(has_relu=True, f_relu=f_relu), ns.call_function(torch.ops.quantized.linear_relu))]:
                self.checkGraphModeFxOp(model, data, quant_type, quantized_node)

    @skipIfNoFBGEMM
    def test_quantized_conv(self):
        conv_module = {1 : torch.nn.Conv1d, 2 : torch.nn.Conv2d, 3 : torch.nn.Conv3d}

        class Conv(torch.nn.Module):
            def __init__(self, dim):
                super(Conv, self).__init__()
                self.conv = conv_module[dim](3, 3, 3).float()

            def forward(self, x):
                return self.conv(x)

        options = itertools.product([1, 2, 3], self.static_quant_types)
        quantized_nodes = {
            # dim
            1: ns.call_module(nnq.Conv1d),
            2: ns.call_module(nnq.Conv2d),
            3: ns.call_module(nnq.Conv3d),
        }
        for dim, quant_type in options:
            model = self.checkGraphModeFxOp(
                Conv(dim), self.img_data_dict[dim], quant_type,
                quantized_nodes[dim])

    @skipIfNoFBGEMM
    def test_quantized_conv_relu(self):
        """tests for conv1d_relu/conv2d_relu/conv3d_relu"""
        conv_module = {1 : torch.nn.Conv1d, 2 : torch.nn.Conv2d, 3 : torch.nn.Conv3d}

        class ConvNdRelu(torch.nn.Module):
            def __init__(self, dim, inplace):
                super(ConvNdRelu, self).__init__()
                self.conv = conv_module[dim](3, 3, 3).float()
                self.relu = torch.nn.ReLU(inplace)

            def forward(self, x):
                return self.relu(self.conv(x))

        class ConvNdFunctionalRelu(torch.nn.Module):
            def __init__(self, dim):
                super(ConvNdFunctionalRelu, self).__init__()
                self.conv = conv_module[dim](3, 3, 3).float()

            def forward(self, x):
                return F.relu(self.conv(x))

        class ConvNdInplaceFunctionalRelu(torch.nn.Module):
            def __init__(self, dim):
                super(ConvNdInplaceFunctionalRelu, self).__init__()
                self.conv = conv_module[dim](3, 3, 3).float()

            def forward(self, x):
                return F.relu(self.conv(x), True)

        options = itertools.product([1, 2, 3], self.static_quant_types)
        quantized_nodes = {
            # dim
            1: ns.call_module(nniq.ConvReLU1d),
            2: ns.call_module(nniq.ConvReLU2d),
            3: ns.call_module(nniq.ConvReLU3d),
        }
        for dim, quant_type in options:
            for m in [ConvNdRelu(dim, True),
                      ConvNdRelu(dim, False),
                      ConvNdFunctionalRelu(dim),
                      ConvNdInplaceFunctionalRelu(dim)]:
                self.checkGraphModeFxOp(
                    m, self.img_data_dict[dim], quant_type,
                    quantized_nodes[dim])


    def _test_quantized_binary_op_impl(self, binary_op, ibinary_op, quantized_op):
        class Op(torch.nn.Module):
            def __init__(self, is_inplace, is_scalar):
                super(Op, self).__init__()
                self.conv1 = torch.nn.Conv2d(1, 1, 1).float()
                self.conv2 = torch.nn.Conv2d(1, 1, 1).float()
                self.is_scalar = is_scalar
                self.op = ibinary_op if is_inplace else binary_op

            def forward(self, x, y):
                x = self.conv1(x)
                y = 3 if self.is_scalar else self.conv2(y)
                x = self.op(x, y)
                return x

        # TODO: decide whether we want to quantize or not
        # in this case
        # class NonQuantizedOp(torch.nn.Module):
        #     def __init__(self, is_inplace, is_scalar):
        #         super(NonQuantizedOp, self).__init__()
        #         self.is_scalar = is_scalar
        #         self.op = ibinary_op if is_inplace else binary_op

        #     def forward(self, x, y):
        #         y = 3 if self.is_scalar else y
        #         x = self.op(x, y)
        #         return x

        data = (torch.randn(1, 1, 1, 1, dtype=torch.float),
                torch.randn(1, 1, 1, 1, dtype=torch.float))
        quantized_node = ns.call_function(quantized_op)
        options = itertools.product([True, False], [True, False])
        quant_type = QuantType.STATIC
        for is_inplace, is_scalar in options:
            self.checkGraphModeFxOp(
                Op(is_inplace, is_scalar), data, quant_type, quantized_node)

    def _test_quantized_binary_op_relu_impl(self, binary_op, ibinary_op, quantized_op):
        class OpRelu(torch.nn.Module):
            def __init__(self, is_inplace, is_functional_relu,
                         is_scalar):
                super(OpRelu, self).__init__()
                self.conv1 = torch.nn.Conv2d(1, 1, 1).float()
                self.conv2 = torch.nn.Conv2d(1, 1, 1).float()
                self.op = ibinary_op if is_inplace else binary_op
                self.is_functional_relu = is_functional_relu
                self.is_scalar = is_scalar
                self.relu = F.relu if self.is_functional_relu \
                    else torch.nn.ReLU()

            def forward(self, x, y):
                x = self.conv1(x)
                y = 3 if self.is_scalar else self.conv2(y)
                x = self.op(x, y)
                x = self.relu(x)
                return x

        data = (torch.rand((1, 1, 1, 1), dtype=torch.float),
                torch.rand((1, 1, 1, 1), dtype=torch.float))
        quant_type = QuantType.STATIC
        quantized_node = ns.call_function(quantized_op)
        options = itertools.product(
            [True, False], [True, False], [True, False])
        for is_inplace_op, is_functional_relu, is_scalar in options:
            self.checkGraphModeFxOp(
                OpRelu(is_inplace_op, is_functional_relu, is_scalar),
                data, quant_type, quantized_node)

    @skipIfNoFBGEMM
    def test_quantized_add(self):
        self._test_quantized_binary_op_impl(
            operator.add, operator.iadd, torch.ops.quantized.add)

    @skipIfNoFBGEMM
    def test_quantized_mul(self):
        self._test_quantized_binary_op_impl(
            operator.mul, operator.imul, torch.ops.quantized.mul)

    @skipIfNoFBGEMM
    def test_quantized_add_relu(self):
        self._test_quantized_binary_op_relu_impl(
            operator.add, operator.iadd, torch.ops.quantized.add_relu)

    @skipIfNoFBGEMM
    def test_quantized_mul_relu(self):
        self._test_quantized_binary_op_relu_impl(
            operator.mul, operator.imul, torch.ops.quantized.mul_relu)

    @skipIfNoFBGEMM
    def test_quantized_cat(self):
        """ quantization of the output of cat will be depend on the
        input of cat. we only quantize the output of cat when its inputs are quantized.
        """
        class QuantizedCat(torch.nn.Module):
            def __init__(self):
                super(QuantizedCat, self).__init__()
                self.conv1 = torch.nn.Conv2d(2, 2, 2).float()
                self.conv2 = torch.nn.Conv2d(2, 2, 2).float()

            def forward(self, x, y):
                x = self.conv1(x)
                y = self.conv2(y)
                return torch.cat([x, y], 1)

        # TODO: decide whether to quantize in this case
        # class NonQuantizedCat(torch.nn.Module):
        #     def __init__(self):
        #         super(NonQuantizedCat, self).__init__()

        #     def forward(self, x, y):
        #         return torch.cat([x, y], 1)

        data = (torch.randn(1, 2, 5, 5, dtype=torch.float),
                torch.randn(1, 2, 5, 5, dtype=torch.float))
        quantized_node = ns.call_function(torch.ops.quantized.cat)
        for quant_type in self.static_quant_types:
            self.checkGraphModeFxOp(QuantizedCat(), data, quant_type, quantized_node)


    @skipIfNoFBGEMM
    def test_qbatch_norm(self):
        bn_module = {
            # TODO: quantized batchnorm 1d module is missing
            # 1 : torch.nn.BatchNorm1d,
            2 : torch.nn.BatchNorm2d,
            3 : torch.nn.BatchNorm3d,
        }

        class M(torch.nn.Module):
            def __init__(self, dim):
                super(M, self).__init__()
                self.bn = bn_module[dim](3).to(torch.float)

            def forward(self, x):
                return self.bn(x)

        options = itertools.product(self.static_quant_types, [2, 3])
        quantized_nodes = {
            # 1: ns.call_module(nnq.BatchNorm1d),
            2: ns.call_module(nnq.BatchNorm2d),
            3: ns.call_module(nnq.BatchNorm3d),
        }
        for quant_type, dim in options:
            model = self.checkGraphModeFxOp(
                M(dim), self.img_data_dict[dim], quant_type, quantized_nodes[dim])

    @skipIfNoFBGEMM
    def test_qbatch_norm_relu(self):
        bn_module = {2 : torch.nn.BatchNorm2d, 3 : torch.nn.BatchNorm3d}

        class BNRelu(torch.nn.Module):
            def __init__(self, dim, inplace):
                super(BNRelu, self).__init__()
                self.bn = bn_module[dim](3).to(torch.float)
                self.relu = torch.nn.ReLU(inplace=inplace)

            def forward(self, x):
                return self.relu(self.bn(x))

        class BNFuncRelu(torch.nn.Module):
            def __init__(self, dim):
                super(BNFuncRelu, self).__init__()
                self.bn = bn_module[dim](3).to(torch.float)

            def forward(self, x):
                return F.relu(self.bn(x), False)

        class BNFuncInplaceRelu(torch.nn.Module):
            def __init__(self, dim):
                super(BNFuncInplaceRelu, self).__init__()
                self.bn = bn_module[dim](3).to(torch.float)

            def forward(self, x):
                return F.relu(self.bn(x), True)

        options = itertools.product(self.static_quant_types, [2, 3])
        quantized_nodes = {
            2: ns.call_module(nniq.BNReLU2d),
            3: ns.call_module(nniq.BNReLU3d),
        }
        for quant_type, dim in options:
            for instance in [BNRelu(dim, True), BNRelu(dim, False),
                             BNFuncRelu(dim), BNFuncInplaceRelu(dim)]:
                self.checkGraphModeFxOp(
                    instance, self.img_data_dict[dim], quant_type,
                    quantized_nodes[dim])

    def _test_activation_impl(
            self, float_module, float_op, quantized_module, quantized_op):
        ''' Test for activation op(with inplace options), float_op can be
        torch op or functional op
        '''
        class M(torch.nn.Module):
            def __init__(self, is_module, inplace):
                super(M, self).__init__()
                self.is_module = is_module
                self.inplace = inplace
                if self.is_module:
                    self.op = float_module(self.inplace)
                else:
                    self.op = float_op

            def forward(self, input):
                if self.is_module:
                    return self.op(input)
                else:
                    return self.op(input, self.inplace)

        options = itertools.product([True, False], [True, False], self.static_quant_types)
        quantized_nodes = {
            # is_module
            True: ns.call_module(quantized_module),
            False: ns.call_function(quantized_op),
        }

        for is_module, is_inplace, quant_type in options:
            self.checkGraphModeFxOp(
                M(is_module, is_inplace), self.img_data_2d,
                quant_type, quantized_nodes[is_module])

    def test_hardswish(self):
        self._test_activation_impl(nn.Hardswish, F.hardswish, nnq.Hardswish, torch.ops.quantized.hardswish)

    def test_elu(self):
        self._test_activation_impl(nn.ELU, F.elu, nnq.ELU, torch.ops.quantized.elu)

    def test_leaky_relu(self):
        self._test_activation_impl(nn.LeakyReLU, F.leaky_relu, nnq.LeakyReLU, torch.ops.quantized.leaky_relu)

    def _test_norm_impl(
            self, float_module, float_op, op_args, data, quantized_module, quantized_op,
            skip_op_arg_for_functional=False):
        ''' Test for normalization op, float_op can be torch op or functional op,
        op_args is a list of positional argument for the module/op
        '''
        class M(torch.nn.Module):
            def __init__(self, is_module):
                super(M, self).__init__()
                self.is_module = is_module
                if self.is_module:
                    self.op = float_module(*op_args)
                else:
                    self.op = float_op

            def forward(self, input):
                if self.is_module:
                    return self.op(input)
                else:
                    args = [input]
                    if not skip_op_arg_for_functional:
                        args += op_args
                    return self.op(*args)

        options = itertools.product([True, False], self.static_quant_types)
        quantized_nodes = {
            # is_module
            True: ns.call_module(quantized_module),
            False: ns.call_function(quantized_op),
        }

        for is_module, quant_type in options:
            self.checkGraphModeFxOp(
                M(is_module), data, quant_type, quantized_nodes[is_module])

    def test_layer_norm(self):
        data = (torch.rand((1, 2, 5, 5), dtype=torch.float),)
        self._test_norm_impl(
            nn.LayerNorm, F.layer_norm, [[2, 5, 5]], data, nnq.LayerNorm, torch.ops.quantized.layer_norm)

    def test_instance_norm(self):
        data_1d = (torch.rand((1, 4, 5), dtype=torch.float),)
        data_2d = (torch.rand((1, 4, 5, 1), dtype=torch.float),)
        data_3d = (torch.rand((1, 4, 5, 1, 1), dtype=torch.float),)
        data_dict = {1 : data_1d, 2 : data_2d, 3 : data_3d}
        instance_norm_modules = {1 : nn.InstanceNorm1d,
                                 2 : nn.InstanceNorm2d,
                                 3 : nn.InstanceNorm3d}
        quantized_instance_norm_modules = {
            1 : nnq.InstanceNorm1d,
            2 : nnq.InstanceNorm2d,
            3 : nnq.InstanceNorm3d
        }
        for dim in [1, 2, 3]:
            data = data_dict[dim]
            module = instance_norm_modules[dim]
            quantized_module = quantized_instance_norm_modules[dim]
            self._test_norm_impl(
                module, F.instance_norm, [4], data,
                quantized_module, torch.ops.quantized.instance_norm,
                skip_op_arg_for_functional=True)

    @skipIfNoFBGEMM
    def test_clamp(self):
        class M(torch.nn.Module):
            def __init__(self):
                super(M, self).__init__()
                self.conv = torch.nn.Conv2d(2, 2, 2).float()
                self.relu6 = torch.nn.ReLU6()
                self.relu6_ = torch.nn.ReLU6(True)
                self.hardtanh = torch.nn.Hardtanh()
                self.hardtanh_ = torch.nn.Hardtanh(inplace=True)

            def forward(self, x):
                x = self.conv(x)
                x = self.relu6(x)
                self.relu6_(x)
                x = F.relu6(x)
                x = torch.clamp(x, -3, 3)
                x = x.clamp(-2.5, 2.5)
                # x = x.clamp_(-2, 2)  # Enable when quantized `clamp_` is ready
                x = self.hardtanh(x)
                self.hardtanh_(x)
                x = F.hardtanh(x)
                F.hardtanh_(x)
                return x

        data = (torch.rand((1, 2, 5, 5), dtype=torch.float),)
        # list of node that should occur in order
        node_list = [
            ns.call_function(torch.quantize_per_tensor),
            ns.call_module(nnq.Conv2d),
            ns.call_function(F.hardtanh_),
            ns.call_method('dequantize')
        ]
        for quant_type in self.static_quant_types:
            m = self.checkGraphModeFxOp(
                M(), data, quant_type, expected_node_list=node_list)

    @skipIfNoFBGEMM
    def test_general_shape_ops(self):
        """ A test that checks dequantize will be swapped for
        all supported general shape ops like aten::flatten
        without actually checking for execution of these ops
        """
        class M(torch.nn.Module):
            def __init__(self):
                super(M, self).__init__()
                self.maxpool1d = torch.nn.MaxPool1d(kernel_size=3)
                self.maxpool2d = torch.nn.MaxPool2d(kernel_size=3)
                self.maxpool3d = torch.nn.MaxPool3d(kernel_size=3)
                self.dropout = torch.nn.Dropout()
                self.conv1 = torch.nn.Conv2d(3, 3, 3)
                self.conv2 = torch.nn.Conv2d(3, 3, 3)
                self.relu = torch.nn.ReLU()

            def forward(self, x):
                x = self.conv1(x)
                # add_scalar
                x = x + 3
                # mul_scalar
                x = x * 3
                # add_scalar_out
                x += 3
                # mul_scalar_out
                x *= 3
                # add_scalar_relu
                x = x + 3
                x = F.relu(x)
                # add_scalar_relu_out
                x += 3
                x = F.relu(x)
                # mul_scalar_relu
                x = x * 3
                x = F.relu(x)
                # mul_scalar_relu_out
                x *= 3
                x = F.relu(x)
                x = self.maxpool1d(x)
                x = self.maxpool2d(x)
                x = self.maxpool3d(x)
                x = torch.flatten(x)
                x = torch.max(x)
                x = torch.min(x)
                x = x.reshape([-1])
                x = x.resize_(1, 1, x.numel())
                x = x.view(-1)
                # prim::ListConstruct
                xs = [x, x]
                # prim::ListUnpack
                x, y = xs
                # prim::TupleConstruct
                xs = (x, x)
                # prim::TupleUnpack
                x, y = xs
                x = x.transpose(1, 2)
                x = x.contiguous()
                x, y = torch.chunk(x, 2)
                x = F.dropout(x)
                x = self.dropout(x)
                x, _ = torch.sort(x)
                x = x.permute(0, 2, 3, 1)
                x = x.repeat_interleave(3, 1)
                x = torch.repeat_interleave(x, 3, 1)
                x = self.relu(x)
                x = F.relu(x)
                x = F.relu(x, inplace=True)
                x = x.relu()
                x.relu_()
                x = x.squeeze(0)
                x.squeeze_(0)
                x = torch.squeeze(x, 0)
                x = x.unsqueeze(0)
                x.unsqueeze_(0)
                x = torch.unsqueeze(x, 0)
                x = x.detach()
                x.detach_()
                x = x.repeat(4, 2)
                y = []
                y.append(x)
                z = torch.stack(y, 0)
                z = [z, z]
                x, _ = z
                x = self.conv2(x)
                return x

        data = torch.rand(1, 3, 10, 10)
        # This model is not executable since we just put all ops
        # in the same forward
        m = M().eval()
<<<<<<< HEAD
        original = symbolic_trace(m)
=======
>>>>>>> e6ed8879
        # nothing to fuse so skipping the fuse step
        qconfig_dict = {'': default_qconfig}
        prepared = prepare_fx(m, qconfig_dict)
        # not runnable
        quantized = convert_fx(prepared)

        # This checks that the dequantize from the output of first conv
        # is being propagated to the end, so that we don't insert extra
        # observers and also successfully fused two quantized::conv2d
        # patterns
        # one quantize_per_tensor for input
        # check exact counts of quantize and dequantize
        count_check = {
            ns.call_function(torch.quantize_per_tensor) : 1,
            ns.call_method('dequantize') : 1
        }
        order_check = [
            ns.call_function(torch.quantize_per_tensor),
            ns.call_module(nnq.Conv2d),
            ns.call_module(nnq.Conv2d),
            ns.call_method('dequantize'),
        ]
        self.checkGraphModuleNodes(
            quantized,
            expected_node_occurrence=count_check,
            expected_node_list=order_check)

    @skipIfNoFBGEMM
    def test_general_value_ops(self):
        """ A test that checks correct patterns are produced for
        all supported general value ops like aten::avg_pool2d \
        without actually checking for execution of these ops
        """
        class M(torch.nn.Module):
            def __init__(self):
                super(M, self).__init__()
                self.conv = torch.nn.Conv2d(3, 3, 3)
                self.avg_pool1d = torch.nn.AvgPool1d(3)
                self.avg_pool2d = torch.nn.AvgPool2d(3)
                self.avg_pool3d = torch.nn.AvgPool3d(3)
                self.adaptive_avg_pool1d = torch.nn.AdaptiveAvgPool1d((1))
                self.adaptive_avg_pool2d = torch.nn.AdaptiveAvgPool2d((1, 1))
                self.adaptive_avg_pool3d = torch.nn.AdaptiveAvgPool3d((1, 1, 1))
                self.hardsigmoid = torch.nn.Hardsigmoid()
                self.sigmoid = torch.nn.Sigmoid()
                self.tanh = torch.nn.Tanh()

            def forward(self, x):
                x = self.conv(x)
                x = self.avg_pool1d(x)
                x = self.avg_pool2d(x)
                x = self.avg_pool3d(x)
                x = self.adaptive_avg_pool1d(x)
                x = self.adaptive_avg_pool2d(x)
                x = self.adaptive_avg_pool3d(x)
                x = F.avg_pool1d(x, 3)
                x = F.avg_pool2d(x, 3)
                x = F.avg_pool3d(x, 3)
                x = F.adaptive_avg_pool1d(x, (1))
                x = F.adaptive_avg_pool2d(x, (1, 1))
                x = F.adaptive_avg_pool3d(x, (1, 1, 1))
                x = torch.mean(x)
                x = torch.mean(x, [2, 3], False)
                x = x.mean()
                x = x.mean([2, 3], True)
                x = F.interpolate(x, 4, mode='nearest')
                x = F.interpolate(x, 4, mode='linear')
                x = self.hardsigmoid(x)
                x = F.hardsigmoid(x)
                x = F.hardsigmoid(x, inplace=True)
                x = x.hardsigmoid()
                x.hardsigmoid_()
                x = self.sigmoid(x)
                x = torch.sigmoid(x)
                # F.sigmoid is deprecated
                x = x.sigmoid()
                x.sigmoid_()
                x = self.tanh(x)
                # F.tanh is deprecated
                x = torch.tanh(x)
                x = x.tanh()
                x.tanh_()
                x = self.conv(x)
                return x

        # This model is not executable since we just put all ops
        # in the same forward
        m = M().eval()
<<<<<<< HEAD
        original = symbolic_trace(m)
        # nothing to fuse so skipping the fuse step
        qconfig_dict = {'': default_qconfig}
        prepared = prepare_fx(original, qconfig_dict)
        # check the correct number of activation_post_process is inserted
        count_check = {
            ns.call_module(torch.quantization.MinMaxObserver): 26
        }
        self.checkGraphModuleNodes(
            prepared,
            expected_node_occurrence=count_check)
=======
        # nothing to fuse so skipping the fuse step
        qconfig_dict = {'': default_qconfig}
        prepared = prepare_fx(m, qconfig_dict)
>>>>>>> e6ed8879
        # not runnable
        quantized = convert_fx(prepared)

        # This checks that the dequantize from the output of first conv
        # is being propagated to the end, so that we don't insert extra
        # observers
        # check exact counts of quantize and dequantize
        count_check = {
            ns.call_function(torch.quantize_per_tensor) : 1,
            ns.call_method('dequantize') : 1
        }
        order_check = [
            ns.call_function(torch.quantize_per_tensor),
            ns.call_module(nnq.Conv2d),
            ns.call_module(nnq.Conv2d),
            ns.call_method('dequantize'),
        ]
        self.checkGraphModuleNodes(
            quantized,
            expected_node_occurrence=count_check,
            expected_node_list=order_check)

class TestQuantizeFxModels(QuantizationTestCase):
    def _test_model_impl(
            self, mode, name, model, eager_quantizable_model,
            check_with_eager=True,
            diff_of_quant=None,
            diff_from_eager=None):
        if diff_of_quant is None or diff_from_eager is None:
            diff_of_quant = {}
            diff_from_eager = {}

        if mode not in diff_of_quant or mode not in diff_from_eager:
            diff_of_quant[mode] = {}
            diff_from_eager[mode] = {}

        input_tensor = torch.rand(1, 3, 224, 224)
        input_tensor_inception = torch.rand(1, 3, 299, 299)
        output_value = torch.randint(0, 1, (1,))

        # print('quantizing:', name, ' mode:', mode)
        if name == 'inception_v3':
            input_value = input_tensor_inception
        else:
            input_value = input_tensor

        qconfig = default_qconfig if mode == 'static' else default_qat_qconfig
        qconfig_dict = {'': qconfig}
        # print('graph module:', graph_module.src)
        script = torch.jit.script(model)

        # make sure graph module and script module are both runanble
        original_out = model(input_value)
        is_not_tuple_out = not isinstance(original_out, tuple)
        script_out = script(input_value)
        self.assertEqual(
            (original_out - script_out).abs().max(), 0,
            'Reslut of original graph module and script module does not match')

        # set to train just before quantization
        if mode != 'static':
            model.train()

        prepared = prepare_fx(model, qconfig_dict)

        if mode == 'ddp':
            mp.spawn(run_ddp,
                     args=(world_size, prepared),
                     nprocs=world_size,
                     join=True)
        elif mode == 'qat':
            assert prepared.training, 'prepared must be in training mode for qat'
            optimizer = torch.optim.SGD(prepared.parameters(), lr=0.0001)
            criterion = nn.CrossEntropyLoss()
            train_one_epoch(prepared, criterion, optimizer, [(input_value, output_value)], torch.device('cpu'), 1)
        else:
            for i in range(10):
                prepared(input_value)

        # print('after observation root:', prepared.root)

        qgraph = convert_fx(prepared)
        # print('after quantization root:', qgraph.root)
        # print('after quantization code:', qgraph.src)
        qgraph.eval()
        qgraph_script = torch.jit.script(qgraph)
        # print('quantized and scripted:', qgraph_script.graph)

        qgraph_out = qgraph(input_value)
        qgraph_script = qgraph_script(input_value)

        if is_not_tuple_out:
            diff_of_quant[mode][name] = (original_out - qgraph_out).abs().max()
            assert torch.allclose(qgraph_out, qgraph_script), 'graph, scripted graph'
        else:
            print('tuple output')

        if eager_quantizable_model is not None:
            # comparing to eager mode quantization
            qeager = eager_quantizable_model
            ref_out = qeager(input_value)
            qeager.qconfig = qconfig
            if mode == 'static':
                qeager.fuse_model()
                prepare(qeager, inplace=True)
            else:
                qeager.train()
                qeager.fuse_model()
                prepare_qat(qeager, inplace=True)

            # calibration
            if mode == 'ddp':
                mp.spawn(run_ddp,
                         args=(world_size, qeager),
                         nprocs=world_size,
                         join=True)
            elif mode == 'qat':
                assert qeager.training, 'qeager should be in training mode for qat'
                optimizer = torch.optim.SGD(qeager.parameters(), lr=0.0001)
                train_one_epoch(qeager, criterion, optimizer, [(input_value, output_value)], torch.device('cpu'), 1)
            else:
                for i in range(10):
                    qeager(input_value)

            # print('ref after observation:', qeager)

            convert(qeager, inplace=True)
            qeager.eval()

            # print('ref after quantization:', qeager)
            qeager_out = qeager(input_value)
            qeager_script = torch.jit.script(qeager)
            qscript_out = qeager_script(input_value)
            if is_not_tuple_out:
                diff_from_eager[mode][name] = (qeager_out - qgraph_out).abs().max()
                if check_with_eager:
                    self.assertEqual(diff_from_eager[mode][name], 0,
                                     'Result of graph mode quantization and ' +
                                     'eager mode quantization on model: ' + name +
                                     ' should match. Mode: ' + mode +
                                     ' diff:' + str(diff_from_eager[mode][name]))

    @skip_if_no_torchvision
    @skipIfNoFBGEMM
    @unittest.skip("skip for now since tbb failed")
    def test_torchvision(self):
        from torchvision import models
        from torchvision.models import quantization as quantized_models

        def get_available_classification_models(models):
            return [k for k, v in models.__dict__.items() if callable(v) and k[0].lower() == k[0] and k[0] != "_"]

        model_list = get_available_classification_models(models)
        quantized_model_list = get_available_classification_models(quantized_models)

        no_pretrained_model = set(['shufflenet_v2_x0_5', 'shufflenet_v2_x1_5', 'shufflenet_v2_x2_0'])
        quantized_model_list = set(quantized_model_list) - no_pretrained_model
        # test eager and graph consistency
        model_list = quantized_model_list
        # slice need to be fixed in symbolic tracing(https://github.com/pytorch/pytorch/issues/43511)
        model_list = set(model_list) - {'googlenet', 'inception_v3'}
        # getattr should not be used as node name(https://github.com/pytorch/pytorch/issues/43522)
        model_list -= {'shufflenet_v2_x1_0', 'mobilenet_v2'}

        # mobilenet: dropout error RuntimeError: "bernoulli_scalar_cpu_" not implemented for 'QUInt8'
        # incpetion_v3: looks like there is some problem with AuxLogits
        quantized_not_working = [('qat', 'mobilenet_v2'),
                                 ('qat', 'inception_v3'),
                                 ('static', 'inception_v3')]

        fx_eager_not_matching = ['googlenet',  # because _transform_input is not quantized in eager
                                 'mobilenet_v2']  # because relu6 is replaced as relu in mobilenetv2

        diff_of_quant = {}
        diff_from_eager = {}
        modes = ['static', 'qat']
        options = itertools.product(modes, model_list)
        for mode, name in options:
            pretrained = name in quantized_model_list  # load pretrained model to compare with quantized model
            if name in quantized_model_list:
                if (mode, name) in quantized_not_working:
                    eager_quantizable_model = None
                else:
                    eager_quantizable_model = quantized_models.__dict__[name](pretrained=True, quantize=False).eval().float()
            # compare with eager mode quantized model when it is available
            pretrained = eager_quantizable_model is not None
            model = models.__dict__[name](pretrained=pretrained).eval().float()
            check_with_eager = name not in fx_eager_not_matching
            self._test_model_impl(
                mode, name, model, eager_quantizable_model,
                check_with_eager,
                diff_of_quant, diff_from_eager)

        def print_diffs(diffs):
            for mode, diffs_for_mode in diffs.items():
                print('mode:', mode)
                for name, diff in diffs_for_mode.items():
                    print(name, ':', diff)

        # print('differences between float and quantized')
        # print_diffs(diff_of_quant)
        # print('----------------------')
        # print('differences between graph mode and eager mode')
        # print_diffs(diff_from_eager)
        # print('----------------------')

    @skip_if_no_torchvision
    @skip_if_not_multigpu
    @skipIfNoFBGEMM
    @unittest.skip('TODO: not working yet due to https://github.com/pytorch/pytorch/issues/43513')
    def test_resnet18_ddp(self):
        from torchvision import models
        from torchvision.models import quantization as quantized_models
        eager_quantizable_model = quantized_models.__dict__[name](pretrained=True, quantize=False).eval().float()
        model = models.__dict__[name](pretrained=True).eval().float()
        self._test_model_impl(
            'ddp', 'resnet18', model, eager_quantizable_model)<|MERGE_RESOLUTION|>--- conflicted
+++ resolved
@@ -170,11 +170,7 @@
         m = M(torch.rand(1, 1)).eval()
         qconfig = default_dynamic_qconfig
         qconfig_dict = {'': qconfig}
-<<<<<<< HEAD
-        prepared = prepare_fx(original, qconfig_dict)
-=======
         prepared = prepare_fx(m, qconfig_dict)
->>>>>>> e6ed8879
         quantized = convert_fx(prepared, debug=True)
         qparams = (quantized._scale_0, quantized._zero_point_0)
         weight_obs = qconfig.weight()
@@ -279,10 +275,6 @@
                 return self.conv(x)
 
         model = M().eval()
-<<<<<<< HEAD
-        model = symbolic_trace(model)
-=======
->>>>>>> e6ed8879
         qconfig_dict = {'': default_qconfig}
         prepared = prepare_fx(
             model, qconfig_dict, inplace=False)
@@ -608,11 +600,6 @@
         orig = LinearModelWithSubmodule().eval()
         model = orig
         qconfig_dict = {'': torch.quantization.get_default_qconfig('fbgemm')}
-<<<<<<< HEAD
-        # symbolically trace
-        model = symbolic_trace(model)
-=======
->>>>>>> e6ed8879
         model = prepare_fx(model, qconfig_dict)
 
         # run it through input
@@ -629,10 +616,6 @@
 
         # Load the stats into new model
         model_2 = orig
-<<<<<<< HEAD
-        model_2 = symbolic_trace(model_2)
-=======
->>>>>>> e6ed8879
         model_2 = prepare_fx(model_2, qconfig_dict)
 
         loaded_dict = torch.load(b)
@@ -747,14 +730,10 @@
                 }
             }
             # check prepared model
-<<<<<<< HEAD
-            m = prepare_fx(m, qconfig_dict)
-=======
             m = prepare_fx(
                 original_m,
                 qconfig_dict,
                 prepare_custom_config_dict=prepare_custom_config_dict)
->>>>>>> e6ed8879
             # calibration
             m(data)
             # all activation observers are inserted in the top level module
@@ -764,13 +743,9 @@
             self.checkGraphModuleNodes(m, expected_node_occurrence=count_check)
 
             # check converted/quantized model
-<<<<<<< HEAD
-            m = convert_fx(m)
-=======
             m = convert_fx(
                 m,
                 convert_custom_config_dict=convert_custom_config_dict)
->>>>>>> e6ed8879
             count_check = {
                 ns.call_function(torch.quantize_per_tensor) : 1,
                 ns.call_module(nnq.Conv2d) : 1,
@@ -1398,10 +1373,6 @@
         # This model is not executable since we just put all ops
         # in the same forward
         m = M().eval()
-<<<<<<< HEAD
-        original = symbolic_trace(m)
-=======
->>>>>>> e6ed8879
         # nothing to fuse so skipping the fuse step
         qconfig_dict = {'': default_qconfig}
         prepared = prepare_fx(m, qconfig_dict)
@@ -1490,23 +1461,9 @@
         # This model is not executable since we just put all ops
         # in the same forward
         m = M().eval()
-<<<<<<< HEAD
-        original = symbolic_trace(m)
-        # nothing to fuse so skipping the fuse step
-        qconfig_dict = {'': default_qconfig}
-        prepared = prepare_fx(original, qconfig_dict)
-        # check the correct number of activation_post_process is inserted
-        count_check = {
-            ns.call_module(torch.quantization.MinMaxObserver): 26
-        }
-        self.checkGraphModuleNodes(
-            prepared,
-            expected_node_occurrence=count_check)
-=======
         # nothing to fuse so skipping the fuse step
         qconfig_dict = {'': default_qconfig}
         prepared = prepare_fx(m, qconfig_dict)
->>>>>>> e6ed8879
         # not runnable
         quantized = convert_fx(prepared)
 
