import torch
import torch.nn.functional as F
import torch.nn as nn
import torch.nn.quantized as nnq
import torch.nn.quantized.dynamic as nnqd
import torch.nn.intrinsic.quantized as nniq
import torch.multiprocessing as mp

# graph mode quantization based on fx
from torch.quantization import (
    QuantType,
    prepare_fx,
    convert_fx,
    prepare_qat_fx,
    default_qconfig,
    default_dynamic_qconfig,
    default_dynamic_quant_observer,
    default_qat_qconfig,
    float16_dynamic_qconfig,
    float_qparams_dynamic_qconfig,
    prepare,
    prepare_qat,
    convert,
<<<<<<< HEAD
    FixedQParamsFakeQuantize,
=======
    PerChannelMinMaxObserver,
    QConfigDynamic,
>>>>>>> 74d81080
)

# test utils
from torch.testing._internal.common_cuda import TEST_MULTIGPU, TEST_CUDA
from torch.testing._internal.common_quantization import (
    QuantizationTestCase,
    skipIfNoFBGEMM,
    skip_if_no_torchvision,
    train_one_epoch,
    run_ddp,
    LinearModelWithSubmodule,
)

from torch.testing._internal.common_quantized import (
    override_qengines,
)

from torch.testing._internal.common_distributed import skip_if_not_multigpu

from torch.testing._internal.common_quantization import NodeSpec as ns

from torch.testing._internal.common_quantization import (
    test_only_eval_fn,
)
from torch.testing import FileCheck

import itertools
import operator
import unittest
import io

@skipIfNoFBGEMM
class TestQuantizeFx(QuantizationTestCase):
    def _get_conv_linear_test_cases(self):
        ''' Returns a list of test cases, with format:
        is_dynamic, ModuleClass, module_constructor_inputs,
        inputs, quantized_node, weight_prepack_op
        '''
        class Conv(torch.nn.Module):
            def __init__(self, weight):
                super().__init__()
                self.weight = torch.nn.Parameter(weight)
                self.stride = (1, 1)
                self.padding = (0, 0)
                self.dilation = (1, 1)
                self.groups = 1

            def forward(self, x):
                return F.conv2d(x, self.weight, None, self.stride, self.padding, self.dilation, self.groups)

        conv_input = torch.rand(1, 3, 224, 224)
        conv_weight = torch.rand(3, 3, 3, 3)

        class Linear(torch.nn.Module):
            def __init__(self, weight):
                super().__init__()
                self.weight = torch.nn.Parameter(weight)

            def forward(self, x):
                return F.linear(x, self.weight)

        linear_input = torch.rand(8, 5)
        linear_weight = torch.rand(10, 5)

        class LinearModule(torch.nn.Module):
            def __init__(self):
                super().__init__()
                self.linear = torch.nn.Linear(5, 10)

            def forward(self, x):
                return self.linear(x)

        linear_module_input = torch.rand(8, 5)

        tests = [
            (False, Conv, (conv_weight,), (conv_input,),
             ns.call_function(torch.ops.quantized.conv2d),
             ns.call_function(torch.ops.quantized.conv2d_prepack)),
            (True, Linear, (linear_weight,), (linear_input,),
             ns.call_function(torch.ops.quantized.linear_dynamic),
             ns.call_function(torch.ops.quantized.linear_prepack)),
            (False, Linear, (linear_weight,), (linear_input,),
             ns.call_function(torch.ops.quantized.linear),
             ns.call_function(torch.ops.quantized.linear_prepack)),
            (True, LinearModule, (), (linear_module_input,),
             ns.call_module(nnqd.Linear),
             None),
            (False, LinearModule, (), (linear_module_input,),
             ns.call_module(nnq.Linear),
             None),
        ]
        return tests

    """
    Unit tests for functionalities
    """
    @skipIfNoFBGEMM
    def test_functional_no_debug(self):
        """ Test quantizing functional conv and linear
        """
        tests = self._get_conv_linear_test_cases()
        for (is_dynamic, ModuleClass, module_constructor_inputs,
             inputs, quantized_node, weight_prepack_node) in tests:
            quant_type = QuantType.DYNAMIC if is_dynamic else QuantType.STATIC
            node_occurrence = dict()
            if weight_prepack_node:
                node_occurrence[weight_prepack_node] = 0
            self.checkGraphModeFxOp(
                ModuleClass(*module_constructor_inputs),
                inputs, quant_type,
                expected_node=quantized_node,
                expected_node_occurrence=node_occurrence,
                debug=False)

    @skipIfNoFBGEMM
    def test_functional_debug(self):
        """ Test quantizing functional conv and linear with debug option
        """
        tests = self._get_conv_linear_test_cases()
        for (is_dynamic, ModuleClass, module_constructor_inputs,
             inputs, quantized_node, weight_prepack_node) in tests:
            quant_type = QuantType.DYNAMIC if is_dynamic else QuantType.STATIC
            node_occurrence = dict()
            if weight_prepack_node:
                node_occurrence[weight_prepack_node] = 0
                node_occurrence[quantized_node] = 0
            self.checkGraphModeFxOp(
                ModuleClass(*module_constructor_inputs),
                inputs, quant_type,
                expected_node_occurrence=node_occurrence,
                debug=True)

    @skipIfNoFBGEMM
    def test_dynamic_quant_weight_observer(self):
        ''' Test that weight observer is run in convert step
        '''

        class M(torch.nn.Module):
            def __init__(self, weight):
                super().__init__()
                self.weight = torch.nn.Parameter(weight)

            def forward(self, x):
                return F.linear(x, self.weight)

        m = M(torch.rand(1, 1)).eval()
        qconfig = default_dynamic_qconfig
        qconfig_dict = {'': qconfig}
        prepared = prepare_fx(m, qconfig_dict)
        quantized = convert_fx(prepared, debug=True)
        qparams = (quantized._scale_0, quantized._zero_point_0)
        weight_obs = qconfig.weight()
        weight_obs(quantized.weight)
        ref_qparams = weight_obs.calculate_qparams()
        self.assertEqual(qparams, ref_qparams)

    @skipIfNoFBGEMM
    def test_dynamic_quant_fp16(self):
        class Linear(torch.nn.Module):
            def __init__(self, weight):
                super().__init__()
                self.weight = torch.nn.Parameter(weight)

            def forward(self, x):
                return F.linear(x, self.weight)

        linear_input = torch.rand(8, 5)
        linear_weight = torch.rand(10, 5)

        class LinearModule(torch.nn.Module):
            def __init__(self):
                super().__init__()
                self.linear = torch.nn.Linear(5, 10)

            def forward(self, x):
                return self.linear(x)

        linear_module_input = torch.rand(8, 5)

        tests = [
            (Linear, (linear_weight,), (linear_input,),
             ns.call_function(torch.ops.quantized.linear_dynamic),
             ns.call_function(torch.ops.quantized.linear_prepack_fp16)),
            (LinearModule, (), (linear_module_input,),
             ns.call_module(nnqd.Linear),
             None),
        ]
        for (ModuleClass, module_constructor_inputs,
             inputs, quantized_node, weight_prepack_node) in tests:
            for debug in [True, False]:
                node_occurrence = dict()
                if weight_prepack_node:
                    node_occurrence[weight_prepack_node] = 0
                m = ModuleClass(*module_constructor_inputs).eval()
                qconfig_dict = {"": float16_dynamic_qconfig}
                m = prepare_fx(m, qconfig_dict)
                m = convert_fx(m, debug=debug)
                self.checkGraphModuleNodes(m, expected_node_occurrence=node_occurrence)



    @unittest.skipIf(not TEST_MULTIGPU, "multi-GPU not supported")
    @unittest.skipIf(not TEST_CUDA, "CUDA unavailable")
    @override_qengines
    def test_qat_prepare_device_affinity(self):
        """
        Tests that FX QAT prepare pass respects device affinity
        """
        class Model(nn.Module):

            def __init__(self):
                super(Model, self).__init__()
                self.conv = nn.Conv2d(1, 1, 1)
                self.bn = nn.BatchNorm2d(1)
                self.relu = nn.ReLU()

            def forward(self, x):
                x = self.conv(x)
                x = self.bn(x)
                x = self.relu(x)
                return x

        model = Model()
        qengine = torch.backends.quantized.engine
        qconfig_dict = {'': torch.quantization.get_default_qat_qconfig(qengine)}
        device = torch.device('cuda:0')
        model.to(device)

        # QAT prepare
        model = prepare_qat_fx(model, qconfig_dict)

        # ensure that running an input on CUDA works without any needed changes
        input = torch.randn(4, 1, 4, 4, device=device)
        model(input)

        # ensure all buffers and parameters are on the device we expect
        model_devices = {p.device for p in model.parameters()} | \
            {p.device for p in model.buffers()}
        self.assertEqual(len(model_devices), 1)
        model_device = next(iter(model_devices))
        self.assertEqual(model_device, device)

    @skipIfNoFBGEMM
    def test_inplace_option(self):
        class M(torch.nn.Module):
            def __init__(self):
                super().__init__()
                self.conv = torch.nn.Conv2d(3, 3, 3)

            def forward(self, x):
                return self.conv(x)

        model = M().eval()
        qconfig_dict = {'': default_qconfig}
        prepared = prepare_fx(
            model, qconfig_dict, inplace=False)
        test_only_eval_fn(model, self.img_data_2d)
        non_inplace_model = convert_fx(prepared, inplace=True)

        prepared = prepare_fx(
            model, qconfig_dict, inplace=True)
        test_only_eval_fn(model, self.img_data_2d)
        inplace_model = convert_fx(prepared, inplace=True)

        non_inplace_res = non_inplace_model(self.img_data_2d[0][0])
        inplace_res = inplace_model(self.img_data_2d[0][0])
        self.assertEqual(non_inplace_res, inplace_res)

    @skipIfNoFBGEMM
    def test_dict_output(self):
        """ Make sure quantization runs for models with dictionary output
        """
        class M(torch.nn.Module):
            def __init__(self):
                super().__init__()
                self.conv = torch.nn.Conv2d(1, 1, 1)

            def forward(self, x):
                return {"output": self.conv(x["input"])}

        dict_input = {"input": torch.randn(1, 1, 1, 1)}
        m = M().eval()
        qconfig_dict = {"": default_qconfig}
        m = prepare_fx(m, qconfig_dict)
        m(dict_input)
        m = convert_fx(m)
        m(dict_input)

    def test_standalone_module(self):
        class StandaloneModule(torch.nn.Module):
            def __init__(self):
                super().__init__()
                self.conv = torch.nn.Conv2d(1, 1, 1)

            def forward(self, x):
                return self.conv(x)

        class M(torch.nn.Module):
            def __init__(self):
                super().__init__()
                self.conv = torch.nn.Conv2d(1, 1, 1)
                self.standalone = StandaloneModule()

            def forward(self, x):
                x = self.conv(x)
                x = self.standalone(x)
                return x

        class RefM(torch.nn.Module):
            def __init__(self):
                super().__init__()
                self.conv1 = torch.nn.Conv2d(1, 1, 1)
                self.conv2 = torch.nn.Conv2d(1, 1, 1)

            def forward(self, x):
                x = self.conv1(x)
                x = self.conv2(x)
                return x

        data = torch.randn(1, 1, 1, 1)
        # instantiate M and RefM and align the parameters
        original_m = M().eval()
        original_ref_m = RefM().eval()
        original_ref_m.conv1.weight = torch.nn.Parameter(original_m.conv.weight.detach())
        original_ref_m.conv1.bias = torch.nn.Parameter(original_m.conv.bias.detach())
        original_ref_m.conv2.weight = torch.nn.Parameter(original_m.standalone.conv.weight.detach())
        original_ref_m.conv2.bias = torch.nn.Parameter(original_m.standalone.conv.bias.detach())

        qconfig_dict = {"": default_qconfig}
        prepare_custom_config_dict = {"standalone_module_name": ["standalone"]}
        # check prepared model
        m = prepare_fx(
            original_m, qconfig_dict, prepare_custom_config_dict=prepare_custom_config_dict)
        # calibration
        m(data)
        # input and output of first conv, observer for standalone module
        # will be inserted in the standalone module itself
        count_check = {
            ns.call_module(torch.quantization.MinMaxObserver): 2
        }
        self.checkGraphModuleNodes(m, expected_node_occurrence=count_check)
        # for output of conv in the standalone module
        count_check = {
            ns.call_module(torch.quantization.MinMaxObserver): 1
        }
        self.checkGraphModuleNodes(m.standalone, expected_node_occurrence=count_check)

        # check converted/quantized model
        m = convert_fx(m)
        count_check = {
            ns.call_function(torch.quantize_per_tensor) : 1,
            ns.call_module(nnq.Conv2d) : 1,
            ns.call_method('dequantize') : 1,
        }
        self.checkGraphModuleNodes(m, expected_node_occurrence=count_check)
        count_check = {
            # quantization of input happens in parent module
            # quantization of output happens in the quantized conv module
            ns.call_function(torch.quantize_per_tensor) : 0,
            # dequantization for output happens in parent module
            ns.call_method('dequantize') : 0,
        }
        self.checkGraphModuleNodes(m.standalone, expected_node_occurrence=count_check)
        res = m(data)

        # quantize the reference model
        ref_m = prepare_fx(original_ref_m, qconfig_dict)
        ref_m(data)
        ref_m = convert_fx(ref_m)
        ref_res = ref_m(data)
        self.assertEqual(res, ref_res)

    @skipIfNoFBGEMM
    def test_qconfig_none(self):
        class M(torch.nn.Module):
            def __init__(self):
                super(M, self).__init__()
                self.conv1 = nn.Conv2d(1, 1, 1)
                self.conv2 = nn.Conv2d(1, 1, 1)

            def forward(self, x):
                x = self.conv1(x)
                x = self.conv2(x)
                return x

        m = M().eval()
        qconfig_dict = {"": default_qconfig,
                        "module_name": [("conv2", None)]}
        m = prepare_fx(m, qconfig_dict)
        data = torch.randn(1, 1, 1, 1)
        m(data)
        m = convert_fx(m)
        m(data)
        # first conv is quantized, second conv is not quantized
        node_list = [
            ns.call_function(torch.quantize_per_tensor),
            ns.call_module(nnq.Conv2d),
            ns.call_method("dequantize"),
            ns.call_module(nn.Conv2d),
        ]
        self.checkGraphModuleNodes(m, expected_node_list=node_list)

    def test_qconfig_module_type(self):
        class M(torch.nn.Module):
            def __init__(self):
                super(M, self).__init__()
                self.conv1 = nn.Conv2d(1, 1, 1)
                self.conv2 = nn.Conv2d(1, 1, 1)

            def forward(self, x):
                x = self.conv1(x)
                x = self.conv2(x)
                return x

        m = M().eval()
        qconfig_dict = {"object_type": [(torch.nn.Conv2d, default_qconfig)]}
        m = prepare_fx(m, qconfig_dict)
        data = torch.randn(1, 1, 1, 1)
        m(data)
        m = convert_fx(m)
        m(data)
        # first conv is quantized, second conv is not quantized
        node_list = [
            ns.call_function(torch.quantize_per_tensor),
            ns.call_module(nnq.Conv2d),
            ns.call_module(nnq.Conv2d),
            ns.call_method("dequantize"),
        ]
        self.checkGraphModuleNodes(m, expected_node_list=node_list)

    def test_qconfig_function(self):
        class M(torch.nn.Module):
            def __init__(self):
                super(M, self).__init__()

            def forward(self, x, y):
                return x + y

        m = M().eval()
        qconfig_dict = {"object_type": [(operator.add, default_qconfig)]}
        m = prepare_fx(m, qconfig_dict)
        data = torch.randn(1, 1, 1, 1)
        m(data, data)
        m = convert_fx(m)
        m(data, data)
        # first conv is quantized, second conv is not quantized
        node_list = [
            ns.call_function(torch.quantize_per_tensor),
            ns.call_function(torch.ops.quantized.add),
            ns.call_method("dequantize"),
        ]
        self.checkGraphModuleNodes(m, expected_node_list=node_list)

    def test_qconfig_module_name_regex(self):
        class M(torch.nn.Module):
            def __init__(self):
                super(M, self).__init__()
                self.conv1 = nn.Conv2d(1, 1, 1)
                self.conv2 = nn.Conv2d(1, 1, 1)

            def forward(self, x):
                x = self.conv1(x)
                x = self.conv2(x)
                return x

        m = M().eval()
        qconfig_dict = {"module_name_regex": [("conv*", default_qconfig)]}
        m = prepare_fx(m, qconfig_dict)
        data = torch.randn(1, 1, 1, 1)
        m(data)
        m = convert_fx(m)
        m(data)
        # first conv is quantized, second conv is not quantized
        node_list = [
            ns.call_function(torch.quantize_per_tensor),
            ns.call_module(nnq.Conv2d),
            ns.call_module(nnq.Conv2d),
            ns.call_method("dequantize"),
        ]
        self.checkGraphModuleNodes(m, expected_node_list=node_list)

    def test_qconfig_precedence(self):
        class M(torch.nn.Module):
            def __init__(self):
                super(M, self).__init__()
                self.linear = nn.Linear(1, 1)
                self.conv = nn.Conv2d(1, 1, 1)
                self.module_conv1 = nn.Conv2d(1, 1, 1)
                self.module_conv2 = nn.Conv2d(1, 1, 1)

            def forward(self, x):
                # global
                x = self.linear(x)
                # global + object_type --> object_type
                x = self.conv(x)
                # global + object_type + module_name_regex --> module_name_regex
                x = self.module_conv1(x)
                # global + object_type + module_name_regex + module_name --> module_name
                x = self.module_conv2(x)
                return x

        m = M().eval()
        global_qconfig = default_qconfig
        object_type_qconfig = default_dynamic_qconfig
        module_name_regex_qconfig = float16_dynamic_qconfig
        module_name_qconfig = default_qat_qconfig
        qconfig_dict = {
            "": global_qconfig,
            "object_type": [(nn.Conv2d, object_type_qconfig)],
            "module_name_regex": [("module_conv*", module_name_regex_qconfig)],
            "module_name": [("module_conv2", module_name_qconfig)]}
        m = prepare_fx(m, qconfig_dict)
        self.assertEqual(m.linear.qconfig, global_qconfig)
        self.assertEqual(m.conv.qconfig, object_type_qconfig)
        self.assertEqual(m.module_conv1.qconfig, module_name_regex_qconfig)
        self.assertEqual(m.module_conv2.qconfig, module_name_qconfig)


    def test_remove_qconfig(self):
        class M(torch.nn.Module):
            def __init__(self):
                super().__init__()
                self.avg_pool = torch.nn.AvgPool2d(1)

            def forward(self, x):
                return self.avg_pool(x)

        m = M().eval()
        qconfig_dict = {'': default_qconfig}
        m = prepare_fx(m, qconfig_dict)
        data = torch.randn(1, 1, 1, 1)
        m(data)
        m = convert_fx(m)
        m(data)
        for name, module in m.named_modules():
            self.assertFalse(hasattr(module, 'qconfig'),
                             'qconfig is not removed for ' + name)

    @skipIfNoFBGEMM
    def test_qat_and_script(self):
        model = LinearModelWithSubmodule().train()
        qengine = torch.backends.quantized.engine
        qconfig_dict = {'': torch.quantization.get_default_qat_qconfig(qengine)}
        model = prepare_qat_fx(model, qconfig_dict)

        # ensure scripting works
        scripted = torch.jit.script(model)
        # run one round to make sure model runs
        x = torch.randn(5, 5)
        scripted(x)
        FileCheck().check_count('FakeQuantize = prim::GetAttr[name="', 4, exactly=True) \
                   .run(scripted.graph)

        # disable fake_quant and observer
        for epoch in range(3):
            if epoch == 1:
                scripted.apply(torch.quantization.disable_observer)
            if epoch == 2:
                scripted.apply(torch.quantization.disable_fake_quant)

        # ensure the fake_quant and observer have been disabled.
        matches = ['.fake_quant_enabled', '.observer_enabled']
        for key, v in scripted.state_dict().items():
            if any(x in key for x in matches):
                self.assertEqual(v, torch.tensor([0], dtype=torch.uint8))

        # enable them back
        scripted.apply(torch.quantization.enable_fake_quant)
        scripted.apply(torch.quantization.enable_observer)
        for key, v in scripted.state_dict().items():
            if any(x in key for x in matches):
                self.assertEqual(v, torch.tensor([1], dtype=torch.uint8))

    @skipIfNoFBGEMM
    def test_save_observer_state_dict(self):
        orig = LinearModelWithSubmodule().eval()
        model = orig
        qconfig_dict = {'': torch.quantization.get_default_qconfig('fbgemm')}
        model = prepare_fx(model, qconfig_dict)

        # run it through input
        x = torch.randn(5, 5)
        model(x)

        quant = convert_fx(model)

        # save state_dict of model
        obs_dict = torch.quantization.get_observer_state_dict(model)
        b = io.BytesIO()
        torch.save(obs_dict, b)
        b.seek(0)

        # Load the stats into new model
        model_2 = orig
        model_2 = prepare_fx(model_2, qconfig_dict)

        loaded_dict = torch.load(b)
        torch.quantization.load_observer_state_dict(model_2, loaded_dict)

        quant_2 = convert_fx(model_2)

        # Verify that loaded state dict produces same results.
        self.assertEqual(quant(x), quant_2(x))

    @skipIfNoFBGEMM
    def test_custom_module_class(self):
        class CustomModule(torch.nn.Module):
            def __init__(self):
                super().__init__()
                self.conv = torch.nn.Conv2d(1, 1, 1)

            def forward(self, x):
                return self.conv(x)

        class ObservedCustomModule(torch.nn.Module):
            def __init__(self, conv):
                super().__init__()
                self.conv = conv

            def forward(self, x):
                return self.conv(x)

            @classmethod
            def from_float(cls, float_module):
                assert hasattr(float_module, 'qconfig')
                observed = cls(float_module.conv)
                observed.qconfig = float_module.qconfig
                return observed

        class QuantizedCustomModule(torch.nn.Module):
            def __init__(self, conv):
                super().__init__()
                self.conv = conv

            def forward(self, x):
                return self.conv(x)

            @classmethod
            def from_observed(cls, observed_module):
                assert hasattr(observed_module, 'qconfig')
                assert hasattr(observed_module, 'activation_post_process')
                observed_module.conv.activation_post_process = \
                    observed_module.activation_post_process
                quantized = cls(nnq.Conv2d.from_float(observed_module.conv))
                return quantized

        class DynamicallyQuantizedCustomModule(torch.nn.Module):
            def __init__(self, conv):
                super().__init__()
                self.conv = conv

            def forward(self, x):
                return self.conv(x)

            @classmethod
            def from_observed(cls, observed_module):
                assert hasattr(observed_module, 'qconfig')
                assert hasattr(observed_module, 'activation_post_process')
                quantized = cls(nnqd.Conv2d.from_float(observed_module.conv))
                return quantized

        class M(torch.nn.Module):
            def __init__(self):
                super().__init__()
                self.conv = torch.nn.Conv2d(1, 1, 1)
                self.custom = CustomModule()

            def forward(self, x):
                x = self.conv(x)
                x = self.custom(x)
                return x

        class RefM(torch.nn.Module):
            def __init__(self):
                super().__init__()
                self.conv1 = torch.nn.Conv2d(1, 1, 1)
                self.conv2 = torch.nn.Conv2d(1, 1, 1)

            def forward(self, x):
                x = self.conv1(x)
                x = self.conv2(x)
                return x

        data = torch.randn(1, 1, 1, 1)
        # instantiate M and RefM and align the parameters
        original_m = M().eval()
        original_ref_m = RefM().eval()
        original_ref_m.conv1.weight = torch.nn.Parameter(original_m.conv.weight.detach())
        original_ref_m.conv1.bias = torch.nn.Parameter(original_m.conv.bias.detach())
        original_ref_m.conv2.weight = torch.nn.Parameter(original_m.custom.conv.weight.detach())
        original_ref_m.conv2.bias = torch.nn.Parameter(original_m.custom.conv.bias.detach())

        # TODO: add other quant types after mixed mode support
        for quant_type in [QuantType.STATIC]:
            qconfig_dict = {
                "": default_qconfig,
            }
            prepare_custom_config_dict = {
                "float_to_observed_custom_module_class": {
                    CustomModule: ObservedCustomModule
                }
            }
            convert_custom_config_dict = {
                "observed_to_quantized_custom_module_class": {
                    ObservedCustomModule: QuantizedCustomModule
                }
            }
            # check prepared model
            m = prepare_fx(
                original_m,
                qconfig_dict,
                prepare_custom_config_dict=prepare_custom_config_dict)
            # calibration
            m(data)
            # all activation observers are inserted in the top level module
            count_check = {
                ns.call_module(torch.quantization.MinMaxObserver): 3
            }
            self.checkGraphModuleNodes(m, expected_node_occurrence=count_check)

            # check converted/quantized model
            m = convert_fx(
                m,
                convert_custom_config_dict=convert_custom_config_dict)
            count_check = {
                ns.call_function(torch.quantize_per_tensor) : 1,
                ns.call_module(nnq.Conv2d) : 1,
                ns.call_method('dequantize') : 1,
            }
            self.checkGraphModuleNodes(m, expected_node_occurrence=count_check)
            res = m(data)

            # quantize the reference model
            ref_m = prepare_fx(original_ref_m, qconfig_dict)
            ref_m(data)
            ref_m = convert_fx(ref_m)
            ref_res = ref_m(data)
            self.assertEqual(res, ref_res)

    @skipIfNoFBGEMM
    def test_non_traceable_module(self):
        class NonTraceable(torch.nn.Module):
            def __init__(self):
                super().__init__()

            def forward(self, x):
                for k in x.keys():
                    print(x[k])
                return x

        class NonTraceable2(torch.nn.Module):
            def __init__(self):
                super().__init__()

            def forward(self, x):
                # data dependent control flow is not traceable
                for i in x:
                    print(i)
                return x

        class M(torch.nn.Module):
            def __init__(self):
                super().__init__()
                self.m1 = NonTraceable()
                self.m2 = NonTraceable2()

            def forward(self, x):
                x = self.m1(x)
                x = self.m2(x)
                return x

        m = M().eval()
        qconfig_dict = {"": default_qconfig}
        prepare_custom_config_dict = {
            "non_traceable_module_name": [
                "m1"
            ],
            "non_traceable_module_class": [
                NonTraceable2
            ]
        }
        m = prepare_fx(
            m, qconfig_dict,
            prepare_custom_config_dict=prepare_custom_config_dict)

        node_occurrence = {
            ns.call_module(NonTraceable) : 1,
            ns.call_module(NonTraceable2) : 1,
        }
        # make sure these modules are not traced
        self.checkGraphModuleNodes(m, expected_node_occurrence=node_occurrence)

@skipIfNoFBGEMM
class TestQuantizeFxOps(QuantizationTestCase):
    """Unit tests for individual ops
    """
    @skipIfNoFBGEMM
    def test_linear(self):
        class ModuleLinear(torch.nn.Module):
            def __init__(self, has_relu=False, f_relu=False):
                super(ModuleLinear, self).__init__()
                self.linear = torch.nn.Linear(30, 4).float()
                if has_relu:
                    if f_relu:
                        self.relu = F.relu
                    else:
                        self.relu = torch.nn.ReLU()
                else:
                    self.relu = torch.nn.Identity()

            def forward(self, x):
                return self.relu(self.linear(x))

        class FuncLinear(torch.nn.Module):
            def __init__(self, has_relu=False, f_relu=False):
                super(FuncLinear, self).__init__()
                self.w = torch.randn(4, 30)
                self.b = torch.randn(4)
                if has_relu:
                    if f_relu:
                        self.relu = F.relu
                    else:
                        self.relu = torch.nn.ReLU()
                else:
                    self.relu = torch.nn.Identity()

            def forward(self, x):
                return self.relu(F.linear(x, self.w, self.b))

        data = (torch.rand((1, 30), dtype=torch.float),)
        options = itertools.product(
            [(ModuleLinear(has_relu=False), True)],
            # TODO: enable after raw `tensor` is supported in fx
            # (FuncLinear(has_relu=False), False)],
            self.all_quant_types)
        quantized_nodes = {
            # is_module
            True: {
                # quant_type:
                QuantType.DYNAMIC: ns.call_module(nnqd.Linear),
                QuantType.STATIC: ns.call_module(nnq.Linear),
                # note that we are checking the final result
                QuantType.QAT: ns.call_module(nnq.Linear),
            },
            False: {
                # quant_type:
                QuantType.DYNAMIC: ns.call_function(torch.ops.quantized.linear_dynamic),
                QuantType.STATIC: ns.call_function(torch.ops.quantized.linear),
                QuantType.QAT: ns.call_function(torch.ops.quantized.linear),
            }
        }
        for (model, is_module), quant_type in options:
            self.checkGraphModeFxOp(
                model, data, quant_type, quantized_nodes[is_module][quant_type])

        for f_relu, quant_type in itertools.product([True, False], [QuantType.STATIC, QuantType.QAT]):
            for model, quantized_node in [
                    (ModuleLinear(has_relu=True, f_relu=f_relu), ns.call_module(nniq.LinearReLU))]:
                # TODO: support functional linear + relu fusion
                # (FuncLinear(has_relu=True, f_relu=f_relu), ns.call_function(torch.ops.quantized.linear_relu))]:
                self.checkGraphModeFxOp(model, data, quant_type, quantized_node)

    @skipIfNoFBGEMM
    def test_quantized_conv(self):
        conv_module = {1 : torch.nn.Conv1d, 2 : torch.nn.Conv2d, 3 : torch.nn.Conv3d}

        class Conv(torch.nn.Module):
            def __init__(self, dim):
                super(Conv, self).__init__()
                self.conv = conv_module[dim](3, 3, 3).float()

            def forward(self, x):
                return self.conv(x)

        options = itertools.product([1, 2, 3], self.static_quant_types)
        quantized_nodes = {
            # dim
            1: ns.call_module(nnq.Conv1d),
            2: ns.call_module(nnq.Conv2d),
            3: ns.call_module(nnq.Conv3d),
        }
        for dim, quant_type in options:
            model = self.checkGraphModeFxOp(
                Conv(dim), self.img_data_dict[dim], quant_type,
                quantized_nodes[dim])

    @skipIfNoFBGEMM
    def test_quantized_conv_relu(self):
        """tests for conv1d_relu/conv2d_relu/conv3d_relu"""
        conv_module = {1 : torch.nn.Conv1d, 2 : torch.nn.Conv2d, 3 : torch.nn.Conv3d}

        class ConvNdRelu(torch.nn.Module):
            def __init__(self, dim, inplace):
                super(ConvNdRelu, self).__init__()
                self.conv = conv_module[dim](3, 3, 3).float()
                self.relu = torch.nn.ReLU(inplace)

            def forward(self, x):
                return self.relu(self.conv(x))

        class ConvNdFunctionalRelu(torch.nn.Module):
            def __init__(self, dim):
                super(ConvNdFunctionalRelu, self).__init__()
                self.conv = conv_module[dim](3, 3, 3).float()

            def forward(self, x):
                return F.relu(self.conv(x))

        class ConvNdInplaceFunctionalRelu(torch.nn.Module):
            def __init__(self, dim):
                super(ConvNdInplaceFunctionalRelu, self).__init__()
                self.conv = conv_module[dim](3, 3, 3).float()

            def forward(self, x):
                return F.relu(self.conv(x), True)

        options = itertools.product([1, 2, 3], self.static_quant_types)
        quantized_nodes = {
            # dim
            1: ns.call_module(nniq.ConvReLU1d),
            2: ns.call_module(nniq.ConvReLU2d),
            3: ns.call_module(nniq.ConvReLU3d),
        }
        for dim, quant_type in options:
            for m in [ConvNdRelu(dim, True),
                      ConvNdRelu(dim, False),
                      ConvNdFunctionalRelu(dim),
                      ConvNdInplaceFunctionalRelu(dim)]:
                self.checkGraphModeFxOp(
                    m, self.img_data_dict[dim], quant_type,
                    quantized_nodes[dim])


    def _test_quantized_binary_op_impl(self, binary_op, ibinary_op, quantized_op):
        class Op(torch.nn.Module):
            def __init__(self, is_inplace, is_scalar):
                super(Op, self).__init__()
                self.conv1 = torch.nn.Conv2d(1, 1, 1).float()
                self.conv2 = torch.nn.Conv2d(1, 1, 1).float()
                self.is_scalar = is_scalar
                self.op = ibinary_op if is_inplace else binary_op

            def forward(self, x, y):
                x = self.conv1(x)
                y = 3 if self.is_scalar else self.conv2(y)
                x = self.op(x, y)
                return x

        # TODO: decide whether we want to quantize or not
        # in this case
        # class NonQuantizedOp(torch.nn.Module):
        #     def __init__(self, is_inplace, is_scalar):
        #         super(NonQuantizedOp, self).__init__()
        #         self.is_scalar = is_scalar
        #         self.op = ibinary_op if is_inplace else binary_op

        #     def forward(self, x, y):
        #         y = 3 if self.is_scalar else y
        #         x = self.op(x, y)
        #         return x

        data = (torch.randn(1, 1, 1, 1, dtype=torch.float),
                torch.randn(1, 1, 1, 1, dtype=torch.float))
        quantized_node = ns.call_function(quantized_op)
        options = itertools.product([True, False], [True, False])
        quant_type = QuantType.STATIC
        for is_inplace, is_scalar in options:
            self.checkGraphModeFxOp(
                Op(is_inplace, is_scalar), data, quant_type, quantized_node)

    def _test_quantized_binary_op_relu_impl(self, binary_op, ibinary_op, quantized_op):
        class OpRelu(torch.nn.Module):
            def __init__(self, is_inplace, is_functional_relu,
                         is_scalar):
                super(OpRelu, self).__init__()
                self.conv1 = torch.nn.Conv2d(1, 1, 1).float()
                self.conv2 = torch.nn.Conv2d(1, 1, 1).float()
                self.op = ibinary_op if is_inplace else binary_op
                self.is_functional_relu = is_functional_relu
                self.is_scalar = is_scalar
                self.relu = F.relu if self.is_functional_relu \
                    else torch.nn.ReLU()

            def forward(self, x, y):
                x = self.conv1(x)
                y = 3 if self.is_scalar else self.conv2(y)
                x = self.op(x, y)
                x = self.relu(x)
                return x

        data = (torch.rand((1, 1, 1, 1), dtype=torch.float),
                torch.rand((1, 1, 1, 1), dtype=torch.float))
        quant_type = QuantType.STATIC
        quantized_node = ns.call_function(quantized_op)
        options = itertools.product(
            [True, False], [True, False], [True, False])
        for is_inplace_op, is_functional_relu, is_scalar in options:
            self.checkGraphModeFxOp(
                OpRelu(is_inplace_op, is_functional_relu, is_scalar),
                data, quant_type, quantized_node)

    @skipIfNoFBGEMM
    def test_quantized_add(self):
        self._test_quantized_binary_op_impl(
            operator.add, operator.iadd, torch.ops.quantized.add)

    @skipIfNoFBGEMM
    def test_quantized_mul(self):
        self._test_quantized_binary_op_impl(
            operator.mul, operator.imul, torch.ops.quantized.mul)

    @skipIfNoFBGEMM
    def test_quantized_add_relu(self):
        self._test_quantized_binary_op_relu_impl(
            operator.add, operator.iadd, torch.ops.quantized.add_relu)

    @skipIfNoFBGEMM
    def test_quantized_mul_relu(self):
        self._test_quantized_binary_op_relu_impl(
            operator.mul, operator.imul, torch.ops.quantized.mul_relu)

    @skipIfNoFBGEMM
    def test_quantized_cat(self):
        """ quantization of the output of cat will be depend on the
        input of cat. we only quantize the output of cat when its inputs are quantized.
        """
        class QuantizedCat(torch.nn.Module):
            def __init__(self):
                super(QuantizedCat, self).__init__()
                self.conv1 = torch.nn.Conv2d(2, 2, 2).float()
                self.conv2 = torch.nn.Conv2d(2, 2, 2).float()

            def forward(self, x, y):
                x = self.conv1(x)
                y = self.conv2(y)
                return torch.cat([x, y], 1)

        # TODO: decide whether to quantize in this case
        # class NonQuantizedCat(torch.nn.Module):
        #     def __init__(self):
        #         super(NonQuantizedCat, self).__init__()

        #     def forward(self, x, y):
        #         return torch.cat([x, y], 1)

        data = (torch.randn(1, 2, 5, 5, dtype=torch.float),
                torch.randn(1, 2, 5, 5, dtype=torch.float))
        quantized_node = ns.call_function(torch.ops.quantized.cat)
        for quant_type in self.static_quant_types:
            self.checkGraphModeFxOp(QuantizedCat(), data, quant_type, quantized_node)


    @skipIfNoFBGEMM
    def test_qbatch_norm(self):
        bn_module = {
            # TODO: quantized batchnorm 1d module is missing
            # 1 : torch.nn.BatchNorm1d,
            2 : torch.nn.BatchNorm2d,
            3 : torch.nn.BatchNorm3d,
        }

        class M(torch.nn.Module):
            def __init__(self, dim):
                super(M, self).__init__()
                self.bn = bn_module[dim](3).to(torch.float)

            def forward(self, x):
                return self.bn(x)

        options = itertools.product(self.static_quant_types, [2, 3])
        quantized_nodes = {
            # 1: ns.call_module(nnq.BatchNorm1d),
            2: ns.call_module(nnq.BatchNorm2d),
            3: ns.call_module(nnq.BatchNorm3d),
        }
        for quant_type, dim in options:
            model = self.checkGraphModeFxOp(
                M(dim), self.img_data_dict[dim], quant_type, quantized_nodes[dim])

    @skipIfNoFBGEMM
    def test_qbatch_norm_relu(self):
        bn_module = {2 : torch.nn.BatchNorm2d, 3 : torch.nn.BatchNorm3d}

        class BNRelu(torch.nn.Module):
            def __init__(self, dim, inplace):
                super(BNRelu, self).__init__()
                self.bn = bn_module[dim](3).to(torch.float)
                self.relu = torch.nn.ReLU(inplace=inplace)

            def forward(self, x):
                return self.relu(self.bn(x))

        class BNFuncRelu(torch.nn.Module):
            def __init__(self, dim):
                super(BNFuncRelu, self).__init__()
                self.bn = bn_module[dim](3).to(torch.float)

            def forward(self, x):
                return F.relu(self.bn(x), False)

        class BNFuncInplaceRelu(torch.nn.Module):
            def __init__(self, dim):
                super(BNFuncInplaceRelu, self).__init__()
                self.bn = bn_module[dim](3).to(torch.float)

            def forward(self, x):
                return F.relu(self.bn(x), True)

        options = itertools.product(self.static_quant_types, [2, 3])
        quantized_nodes = {
            2: ns.call_module(nniq.BNReLU2d),
            3: ns.call_module(nniq.BNReLU3d),
        }
        for quant_type, dim in options:
            for instance in [BNRelu(dim, True), BNRelu(dim, False),
                             BNFuncRelu(dim), BNFuncInplaceRelu(dim)]:
                self.checkGraphModeFxOp(
                    instance, self.img_data_dict[dim], quant_type,
                    quantized_nodes[dim])

    def _test_activation_impl(
            self, float_module, float_op, quantized_module, quantized_op):
        ''' Test for activation op(with inplace options), float_op can be
        torch op or functional op
        '''
        class M(torch.nn.Module):
            def __init__(self, is_module, inplace):
                super(M, self).__init__()
                self.is_module = is_module
                self.inplace = inplace
                if self.is_module:
                    self.op = float_module(self.inplace)
                else:
                    self.op = float_op

            def forward(self, input):
                if self.is_module:
                    return self.op(input)
                else:
                    return self.op(input, self.inplace)

        options = itertools.product([True, False], [True, False], self.static_quant_types)
        quantized_nodes = {
            # is_module
            True: ns.call_module(quantized_module),
            False: ns.call_function(quantized_op),
        }

        for is_module, is_inplace, quant_type in options:
            self.checkGraphModeFxOp(
                M(is_module, is_inplace), self.img_data_2d,
                quant_type, quantized_nodes[is_module])

    def test_hardswish(self):
        self._test_activation_impl(nn.Hardswish, F.hardswish, nnq.Hardswish, torch.ops.quantized.hardswish)

    def test_elu(self):
        self._test_activation_impl(nn.ELU, F.elu, nnq.ELU, torch.ops.quantized.elu)

    def test_leaky_relu(self):
        self._test_activation_impl(nn.LeakyReLU, F.leaky_relu, nnq.LeakyReLU, torch.ops.quantized.leaky_relu)

    def _test_norm_impl(
            self, float_module, float_op, op_args, data, quantized_module, quantized_op,
            skip_op_arg_for_functional=False):
        ''' Test for normalization op, float_op can be torch op or functional op,
        op_args is a list of positional argument for the module/op
        '''
        class M(torch.nn.Module):
            def __init__(self, is_module):
                super(M, self).__init__()
                self.is_module = is_module
                if self.is_module:
                    self.op = float_module(*op_args)
                else:
                    self.op = float_op

            def forward(self, input):
                if self.is_module:
                    return self.op(input)
                else:
                    args = [input]
                    if not skip_op_arg_for_functional:
                        args += op_args
                    return self.op(*args)

        options = itertools.product([True, False], self.static_quant_types)
        quantized_nodes = {
            # is_module
            True: ns.call_module(quantized_module),
            False: ns.call_function(quantized_op),
        }

        for is_module, quant_type in options:
            self.checkGraphModeFxOp(
                M(is_module), data, quant_type, quantized_nodes[is_module])

    def test_layer_norm(self):
        data = (torch.rand((1, 2, 5, 5), dtype=torch.float),)
        self._test_norm_impl(
            nn.LayerNorm, F.layer_norm, [[2, 5, 5]], data, nnq.LayerNorm, torch.ops.quantized.layer_norm)

    def test_instance_norm(self):
        data_1d = (torch.rand((1, 4, 5), dtype=torch.float),)
        data_2d = (torch.rand((1, 4, 5, 1), dtype=torch.float),)
        data_3d = (torch.rand((1, 4, 5, 1, 1), dtype=torch.float),)
        data_dict = {1 : data_1d, 2 : data_2d, 3 : data_3d}
        instance_norm_modules = {1 : nn.InstanceNorm1d,
                                 2 : nn.InstanceNorm2d,
                                 3 : nn.InstanceNorm3d}
        quantized_instance_norm_modules = {
            1 : nnq.InstanceNorm1d,
            2 : nnq.InstanceNorm2d,
            3 : nnq.InstanceNorm3d
        }
        for dim in [1, 2, 3]:
            data = data_dict[dim]
            module = instance_norm_modules[dim]
            quantized_module = quantized_instance_norm_modules[dim]
            self._test_norm_impl(
                module, F.instance_norm, [4], data,
                quantized_module, torch.ops.quantized.instance_norm,
                skip_op_arg_for_functional=True)

    @skipIfNoFBGEMM
    def test_clamp(self):
        class M(torch.nn.Module):
            def __init__(self):
                super(M, self).__init__()
                self.conv = torch.nn.Conv2d(2, 2, 2).float()
                self.relu6 = torch.nn.ReLU6()
                self.relu6_ = torch.nn.ReLU6(True)
                self.hardtanh = torch.nn.Hardtanh()
                self.hardtanh_ = torch.nn.Hardtanh(inplace=True)

            def forward(self, x):
                x = self.conv(x)
                x = self.relu6(x)
                self.relu6_(x)
                x = F.relu6(x)
                x = torch.clamp(x, -3, 3)
                x = x.clamp(-2.5, 2.5)
                # x = x.clamp_(-2, 2)  # Enable when quantized `clamp_` is ready
                x = self.hardtanh(x)
                self.hardtanh_(x)
                x = F.hardtanh(x)
                F.hardtanh_(x)
                return x

        data = (torch.rand((1, 2, 5, 5), dtype=torch.float),)
        # list of node that should occur in order
        node_list = [
            ns.call_function(torch.quantize_per_tensor),
            ns.call_module(nnq.Conv2d),
            ns.call_function(F.hardtanh_),
            ns.call_method('dequantize')
        ]
        for quant_type in self.static_quant_types:
            m = self.checkGraphModeFxOp(
                M(), data, quant_type, expected_node_list=node_list)

    @skipIfNoFBGEMM
    def test_general_shape_ops(self):
        """ A test that checks dequantize will be swapped for
        all supported general shape ops like aten::flatten
        without actually checking for execution of these ops
        """
        class M(torch.nn.Module):
            def __init__(self):
                super(M, self).__init__()
                self.maxpool1d = torch.nn.MaxPool1d(kernel_size=3)
                self.maxpool2d = torch.nn.MaxPool2d(kernel_size=3)
                self.maxpool3d = torch.nn.MaxPool3d(kernel_size=3)
                self.dropout = torch.nn.Dropout()
                self.conv1 = torch.nn.Conv2d(3, 3, 3)
                self.conv2 = torch.nn.Conv2d(3, 3, 3)
                self.relu = torch.nn.ReLU()

            def forward(self, x):
                x = self.conv1(x)
                # add_scalar
                x = x + 3
                # mul_scalar
                x = x * 3
                # add_scalar_out
                x += 3
                # mul_scalar_out
                x *= 3
                # add_scalar_relu
                x = x + 3
                x = F.relu(x)
                # add_scalar_relu_out
                x += 3
                x = F.relu(x)
                # mul_scalar_relu
                x = x * 3
                x = F.relu(x)
                # mul_scalar_relu_out
                x *= 3
                x = F.relu(x)
                x = self.maxpool1d(x)
                x = self.maxpool2d(x)
                x = self.maxpool3d(x)
                x = torch.flatten(x)
                x = torch.max(x)
                x = torch.min(x)
                x = x.reshape([-1])
                x = x.resize_(1, 1, x.numel())
                x = x.view(-1)
                # prim::ListConstruct
                xs = [x, x]
                # prim::ListUnpack
                x, y = xs
                # prim::TupleConstruct
                xs = (x, x)
                # prim::TupleUnpack
                x, y = xs
                x = x.transpose(1, 2)
                x = x.contiguous()
                x, y = torch.chunk(x, 2)
                x = F.dropout(x)
                x = self.dropout(x)
                x, _ = torch.sort(x)
                x = x.permute(0, 2, 3, 1)
                x = x.repeat_interleave(3, 1)
                x = torch.repeat_interleave(x, 3, 1)
                x = self.relu(x)
                x = F.relu(x)
                x = F.relu(x, inplace=True)
                x = x.relu()
                x.relu_()
                x = x.squeeze(0)
                x.squeeze_(0)
                x = torch.squeeze(x, 0)
                x = x.unsqueeze(0)
                x.unsqueeze_(0)
                x = torch.unsqueeze(x, 0)
                x = x.detach()
                x.detach_()
                x = x.repeat(4, 2)
                y = []
                y.append(x)
                z = torch.stack(y, 0)
                z = [z, z]
                x, _ = z
                x = self.conv2(x)
                return x

        data = torch.rand(1, 3, 10, 10)
        # This model is not executable since we just put all ops
        # in the same forward
        m = M().eval()
        # nothing to fuse so skipping the fuse step
        qconfig_dict = {'': default_qconfig}
        prepared = prepare_fx(m, qconfig_dict)
        # not runnable
        quantized = convert_fx(prepared)

        # This checks that the dequantize from the output of first conv
        # is being propagated to the end, so that we don't insert extra
        # observers and also successfully fused two quantized::conv2d
        # patterns
        # one quantize_per_tensor for input
        # check exact counts of quantize and dequantize
        count_check = {
            ns.call_function(torch.quantize_per_tensor) : 1,
            ns.call_method('dequantize') : 1
        }
        order_check = [
            ns.call_function(torch.quantize_per_tensor),
            ns.call_module(nnq.Conv2d),
            ns.call_module(nnq.Conv2d),
            ns.call_method('dequantize'),
        ]
        self.checkGraphModuleNodes(
            quantized,
            expected_node_occurrence=count_check,
            expected_node_list=order_check)

    @skipIfNoFBGEMM
    def test_general_value_ops(self):
        """ A test that checks correct patterns are produced for
        all supported general value ops like aten::avg_pool2d \
        without actually checking for execution of these ops
        """
        class M(torch.nn.Module):
            def __init__(self):
                super().__init__()
                self.conv = torch.nn.Conv2d(3, 3, 3)
                self.avg_pool1d = torch.nn.AvgPool1d(3)
                self.avg_pool2d = torch.nn.AvgPool2d(3)
                self.avg_pool3d = torch.nn.AvgPool3d(3)
                self.adaptive_avg_pool1d = torch.nn.AdaptiveAvgPool1d((1))
                self.adaptive_avg_pool2d = torch.nn.AdaptiveAvgPool2d((1, 1))
                self.adaptive_avg_pool3d = torch.nn.AdaptiveAvgPool3d((1, 1, 1))

            def forward(self, x):
                x = self.conv(x)
                x = self.avg_pool1d(x)
                x = self.avg_pool2d(x)
                x = self.avg_pool3d(x)
                x = self.adaptive_avg_pool1d(x)
                x = self.adaptive_avg_pool2d(x)
                x = self.adaptive_avg_pool3d(x)
                x = F.avg_pool1d(x, 3)
                x = F.avg_pool2d(x, 3)
                x = F.avg_pool3d(x, 3)
                x = F.adaptive_avg_pool1d(x, (1))
                x = F.adaptive_avg_pool2d(x, (1, 1))
                x = F.adaptive_avg_pool3d(x, (1, 1, 1))
                x = torch.mean(x)
                x = torch.mean(x, [2, 3], False)
                x = x.mean()
                x = x.mean([2, 3], True)
                x = F.interpolate(x, 4, mode='nearest')
                x = F.interpolate(x, 4, mode='linear')
                x = self.conv(x)
                return x

        # This model is not executable since we just put all ops
        # in the same forward
        m = M().eval()
        # nothing to fuse so skipping the fuse step
        qconfig_dict = {'': default_qconfig}
        prepared = prepare_fx(m, qconfig_dict)
        # not runnable
        quantized = convert_fx(prepared)

        # This checks that the dequantize from the output of first conv
        # is being propagated to the end, so that we don't insert extra
        # observers
        # check exact counts of quantize and dequantize
        count_check = {
            ns.call_function(torch.quantize_per_tensor) : 1,
            ns.call_method('dequantize') : 1
        }
        order_check = [
            ns.call_function(torch.quantize_per_tensor),
            ns.call_module(nnq.Conv2d),
            ns.call_module(nnq.Conv2d),
            ns.call_method('dequantize'),
        ]
        self.checkGraphModuleNodes(
            quantized,
            expected_node_occurrence=count_check,
            expected_node_list=order_check)

    @skipIfNoFBGEMM
    def test_fixed_qparams_ops(self):
        class M(torch.nn.Module):
            def __init__(self):
                super().__init__()
                self.conv = torch.nn.Conv2d(3, 3, 3)
                self.sigmoid = torch.nn.Sigmoid()
                self.hardsigmoid = torch.nn.Hardsigmoid()
                self.tanh = torch.nn.Tanh()

            def forward(self, x):
                x = self.conv(x)
                # F.sigmoid is deprecated
                x = self.sigmoid(x)
                x = torch.sigmoid(x)
                x = x.sigmoid()
                x.sigmoid_()
                x = self.hardsigmoid(x)
                x = F.hardsigmoid(x)
                x = F.hardsigmoid(x, inplace=True)
                x = x.hardsigmoid()
                x.hardsigmoid_()
                x = self.tanh(x)
                # F.tanh is deprecated
                x = torch.tanh(x)
                x = x.tanh()
                x.tanh_()
                x = self.conv(x)
                return x

        for eval_mode in [True, False]:
            # This model is not executable since we just put all ops
            # in the same forward
            m = M()
            if eval_mode:
                m.eval()
                qconfig = default_qconfig
                prepare = prepare_fx
            else:
                m.train()
                qconfig = default_qat_qconfig
                prepare = prepare_qat_fx

            # nothing to fuse so skipping the fuse step
            qconfig_dict = {'': qconfig}
            prepared = prepare(m, qconfig_dict)
            # check the correct number of activation_post_process is inserted
            count_check = {
                ns.call_module(FixedQParamsFakeQuantize) : 13,
            }
            self.checkGraphModuleNodes(
                prepared,
                expected_node_occurrence=count_check)
            # not runnable
            quantized = convert_fx(prepared)

            # This checks that the dequantize from the output of first conv
            # is being propagated to the end, so that we don't insert extra
            # observers
            # check exact counts of quantize and dequantize
            count_check = {
                ns.call_function(torch.quantize_per_tensor) : 1,
                ns.call_method('dequantize') : 1
            }
            order_check = [
                ns.call_function(torch.quantize_per_tensor),
                ns.call_module(nnq.Conv2d),
                ns.call_module(nn.Sigmoid),
                ns.call_module(nnq.Conv2d),
                ns.call_method('dequantize'),
            ]
            self.checkGraphModuleNodes(
                quantized,
                expected_node_occurrence=count_check,
                expected_node_list=order_check)

    def test_float_functional(self):
        class TorchAdd(nn.Module):
            """Wrapper around torch.add so that all ops can be found at build"""
            def __init__(self):
                super().__init__()
                self.add_func = nnq.FloatFunctional()

            def forward(self, x, y):
                return self.add_func.add(x, y)

        class M(torch.nn.Module):
            def __init__(self):
                super().__init__()
                self.ff1 = TorchAdd()
                self.ff2 = nnq.FloatFunctional()
                self.ff3 = nnq.FloatFunctional()
                self.ff4 = nnq.FloatFunctional()
                self.ff5 = nnq.FloatFunctional()
                self.ff6 = nnq.FloatFunctional()

            def forward(self, x):
                x = self.ff1(x, x)
                x = self.ff2.add_scalar(x, 3)
                x = self.ff3.mul(x, x)
                x = self.ff4.mul_scalar(x, 3)
                x = self.ff5.add_relu(x, x)
                x = self.ff6.cat([x])
                return x

        data = torch.rand(3, 3)
        # Note: QAT test succeeded by chance, to make it actually work
        # we need to fix eager mode FloatFunctional by removing
        # activation_post_process in add_scalar and mul_scalar
        for quant_type in self.static_quant_types:
            m = M()
            ref_m = torch.quantization.QuantWrapper(M())
            is_qat = quant_type == QuantType.QAT
            if is_qat:
                m.train()
                ref_m.train()
                qconfig = default_qat_qconfig
                expected_act_post_process = torch.quantization.FakeQuantize
            else:
                m.eval()
                ref_m.eval()
                qconfig = default_qconfig
                expected_act_post_process = torch.quantization.MinMaxObserver

            prepare_fx_function = prepare_qat_fx if is_qat else prepare_fx
            qconfig_dict = {"": qconfig}
            m = prepare_fx_function(m, qconfig_dict)
            node_occurrence = {
                ns.call_module(expected_act_post_process): 5,
                ns.call_module(torch.nn.quantized.FloatFunctional): 0
            }
            self.checkGraphModuleNodes(m, expected_node_occurrence=node_occurrence)
            m(data)
            node_list = [
                ns.call_function(torch.quantize_per_tensor),
                ns.call_function(torch.ops.quantized.add),
                ns.call_function(torch.ops.quantized.add),
                ns.call_function(torch.ops.quantized.mul),
                ns.call_function(torch.ops.quantized.mul),
                ns.call_function(torch.ops.quantized.add_relu),
                ns.call_function(torch.ops.quantized.cat),
                ns.call_method('dequantize')
            ]
            m = convert_fx(m)
            self.checkGraphModuleNodes(m, expected_node_list=node_list)

            # make sure numerics match with eager mode
            ref_m.qconfig = qconfig
            prepare_function = prepare_qat if is_qat else prepare
            ref_m = prepare_function(ref_m)
            ref_m(data)
            ref_m = convert(ref_m)
            self.assertEqual(m(data), ref_m(data))

    def test_qembedding_module(self):
        class M(torch.nn.Module):
            def __init__(self):
                super().__init__()
                self.emb = torch.nn.Embedding(num_embeddings=10, embedding_dim=12)

            def forward(self, indices):
                return self.emb(indices)

        model = M().eval()
        indices = torch.tensor([9, 6, 5, 7, 8, 8, 9, 2, 8, 6, 6, 9, 1, 6, 8, 8, 3, 2, 3, 6, 3, 6, 5, 7, 0, 8, 4, 6, 5, 8, 2, 3])
        quantized_node = ns.call_module(nnq.Embedding)
        self.checkGraphModeFxOp(
            model,
            [[indices]],
            QuantType.DYNAMIC,
            quantized_node,
            custom_qconfig=float_qparams_dynamic_qconfig
        )

    def test_qembedding_bag_module(self):
        class M(torch.nn.Module):
            def __init__(self):
                super().__init__()
                self.emb = torch.nn.EmbeddingBag(num_embeddings=10, embedding_dim=12, include_last_offset=True)

            def forward(self, indices, offsets):
                return self.emb(indices, offsets)

        model = M().eval()
        indices = torch.tensor([9, 6, 5, 7, 8, 8, 9, 2, 8, 6, 6, 9, 1, 6, 8, 8, 3, 2, 3, 6, 3, 6, 5, 7, 0, 8, 4, 6, 5, 8, 2, 3])
        offsets = torch.tensor([0, 19, 20, 28, 28, 32])
        quantized_node = ns.call_module(nnq.EmbeddingBag)
        inputs = (indices, offsets)

        for dtype in [torch.quint8, torch.quint4x2]:
            float_qparams_observer = PerChannelMinMaxObserver.with_args(dtype=dtype,
                                                                        qscheme=torch.per_channel_affine_float_qparams,
                                                                        ch_axis=0)
            float_qparams_qconfig = QConfigDynamic(activation=default_dynamic_quant_observer,
                                                   weight=float_qparams_observer)
            self.checkGraphModeFxOp(
                model,
                inputs,
                QuantType.DYNAMIC,
                quantized_node,
                custom_qconfig=float_qparams_qconfig
            )


class TestQuantizeFxModels(QuantizationTestCase):
    def _test_model_impl(
            self, mode, name, model, eager_quantizable_model,
            check_with_eager=True,
            diff_of_quant=None,
            diff_from_eager=None):
        if diff_of_quant is None or diff_from_eager is None:
            diff_of_quant = {}
            diff_from_eager = {}

        if mode not in diff_of_quant or mode not in diff_from_eager:
            diff_of_quant[mode] = {}
            diff_from_eager[mode] = {}

        input_tensor = torch.rand(1, 3, 224, 224)
        input_tensor_inception = torch.rand(1, 3, 299, 299)
        output_value = torch.randint(0, 1, (1,))

        # print('quantizing:', name, ' mode:', mode)
        if name == 'inception_v3':
            input_value = input_tensor_inception
        else:
            input_value = input_tensor

        qconfig = default_qconfig if mode == 'static' else default_qat_qconfig
        qconfig_dict = {'': qconfig}
        # print('graph module:', graph_module.src)
        script = torch.jit.script(model)

        # make sure graph module and script module are both runanble
        original_out = model(input_value)
        is_not_tuple_out = not isinstance(original_out, tuple)
        script_out = script(input_value)
        self.assertEqual(
            (original_out - script_out).abs().max(), 0,
            'Reslut of original graph module and script module does not match')

        # set to train just before quantization
        if mode != 'static':
            model.train()

        prepared = prepare_fx(model, qconfig_dict)

        if mode == 'ddp':
            mp.spawn(run_ddp,
                     args=(world_size, prepared),
                     nprocs=world_size,
                     join=True)
        elif mode == 'qat':
            assert prepared.training, 'prepared must be in training mode for qat'
            optimizer = torch.optim.SGD(prepared.parameters(), lr=0.0001)
            criterion = nn.CrossEntropyLoss()
            train_one_epoch(prepared, criterion, optimizer, [(input_value, output_value)], torch.device('cpu'), 1)
        else:
            for i in range(10):
                prepared(input_value)

        # print('after observation root:', prepared.root)

        qgraph = convert_fx(prepared)
        # print('after quantization root:', qgraph.root)
        # print('after quantization code:', qgraph.src)
        qgraph.eval()
        qgraph_script = torch.jit.script(qgraph)
        # print('quantized and scripted:', qgraph_script.graph)

        qgraph_out = qgraph(input_value)
        qgraph_script = qgraph_script(input_value)

        if is_not_tuple_out:
            diff_of_quant[mode][name] = (original_out - qgraph_out).abs().max()
            assert torch.allclose(qgraph_out, qgraph_script), 'graph, scripted graph'
        else:
            print('tuple output')

        if eager_quantizable_model is not None:
            # comparing to eager mode quantization
            qeager = eager_quantizable_model
            ref_out = qeager(input_value)
            qeager.qconfig = qconfig
            if mode == 'static':
                qeager.fuse_model()
                prepare(qeager, inplace=True)
            else:
                qeager.train()
                qeager.fuse_model()
                prepare_qat(qeager, inplace=True)

            # calibration
            if mode == 'ddp':
                mp.spawn(run_ddp,
                         args=(world_size, qeager),
                         nprocs=world_size,
                         join=True)
            elif mode == 'qat':
                assert qeager.training, 'qeager should be in training mode for qat'
                optimizer = torch.optim.SGD(qeager.parameters(), lr=0.0001)
                train_one_epoch(qeager, criterion, optimizer, [(input_value, output_value)], torch.device('cpu'), 1)
            else:
                for i in range(10):
                    qeager(input_value)

            # print('ref after observation:', qeager)

            convert(qeager, inplace=True)
            qeager.eval()

            # print('ref after quantization:', qeager)
            qeager_out = qeager(input_value)
            qeager_script = torch.jit.script(qeager)
            qscript_out = qeager_script(input_value)
            if is_not_tuple_out:
                diff_from_eager[mode][name] = (qeager_out - qgraph_out).abs().max()
                if check_with_eager:
                    self.assertEqual(diff_from_eager[mode][name], 0,
                                     'Result of graph mode quantization and ' +
                                     'eager mode quantization on model: ' + name +
                                     ' should match. Mode: ' + mode +
                                     ' diff:' + str(diff_from_eager[mode][name]))

    @skip_if_no_torchvision
    @skipIfNoFBGEMM
    @unittest.skip("skip for now since tbb failed")
    def test_torchvision(self):
        from torchvision import models
        from torchvision.models import quantization as quantized_models

        def get_available_classification_models(models):
            return [k for k, v in models.__dict__.items() if callable(v) and k[0].lower() == k[0] and k[0] != "_"]

        model_list = get_available_classification_models(models)
        quantized_model_list = get_available_classification_models(quantized_models)

        no_pretrained_model = set(['shufflenet_v2_x0_5', 'shufflenet_v2_x1_5', 'shufflenet_v2_x2_0'])
        quantized_model_list = set(quantized_model_list) - no_pretrained_model
        # test eager and graph consistency
        model_list = quantized_model_list
        # slice need to be fixed in symbolic tracing(https://github.com/pytorch/pytorch/issues/43511)
        model_list = set(model_list) - {'googlenet', 'inception_v3'}
        # getattr should not be used as node name(https://github.com/pytorch/pytorch/issues/43522)
        model_list -= {'shufflenet_v2_x1_0', 'mobilenet_v2'}

        # mobilenet: dropout error RuntimeError: "bernoulli_scalar_cpu_" not implemented for 'QUInt8'
        # incpetion_v3: looks like there is some problem with AuxLogits
        quantized_not_working = [('qat', 'mobilenet_v2'),
                                 ('qat', 'inception_v3'),
                                 ('static', 'inception_v3')]

        fx_eager_not_matching = ['googlenet',  # because _transform_input is not quantized in eager
                                 'mobilenet_v2']  # because relu6 is replaced as relu in mobilenetv2

        diff_of_quant = {}
        diff_from_eager = {}
        modes = ['static', 'qat']
        options = itertools.product(modes, model_list)
        for mode, name in options:
            pretrained = name in quantized_model_list  # load pretrained model to compare with quantized model
            if name in quantized_model_list:
                if (mode, name) in quantized_not_working:
                    eager_quantizable_model = None
                else:
                    eager_quantizable_model = quantized_models.__dict__[name](pretrained=True, quantize=False).eval().float()
            # compare with eager mode quantized model when it is available
            pretrained = eager_quantizable_model is not None
            model = models.__dict__[name](pretrained=pretrained).eval().float()
            check_with_eager = name not in fx_eager_not_matching
            self._test_model_impl(
                mode, name, model, eager_quantizable_model,
                check_with_eager,
                diff_of_quant, diff_from_eager)

        def print_diffs(diffs):
            for mode, diffs_for_mode in diffs.items():
                print('mode:', mode)
                for name, diff in diffs_for_mode.items():
                    print(name, ':', diff)

        # print('differences between float and quantized')
        # print_diffs(diff_of_quant)
        # print('----------------------')
        # print('differences between graph mode and eager mode')
        # print_diffs(diff_from_eager)
        # print('----------------------')

    @skip_if_no_torchvision
    @skip_if_not_multigpu
    @skipIfNoFBGEMM
    @unittest.skip('TODO: not working yet due to https://github.com/pytorch/pytorch/issues/43513')
    def test_resnet18_ddp(self):
        from torchvision import models
        from torchvision.models import quantization as quantized_models
        eager_quantizable_model = quantized_models.__dict__[name](pretrained=True, quantize=False).eval().float()
        model = models.__dict__[name](pretrained=True).eval().float()
        self._test_model_impl(
            'ddp', 'resnet18', model, eager_quantizable_model)<|MERGE_RESOLUTION|>--- conflicted
+++ resolved
@@ -21,12 +21,9 @@
     prepare,
     prepare_qat,
     convert,
-<<<<<<< HEAD
-    FixedQParamsFakeQuantize,
-=======
     PerChannelMinMaxObserver,
     QConfigDynamic,
->>>>>>> 74d81080
+    FixedQParamsFakeQuantize,
 )
 
 # test utils
