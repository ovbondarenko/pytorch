--- conflicted
+++ resolved
@@ -36,8 +36,6 @@
         self.assertEqual(res, tensors1)
         self.assertEqual(tensors1, expected)
 
-<<<<<<< HEAD
-=======
     def _test_unary_op(self, device, dtype, foreach_op, foreach_op_, torch_op, N=20):
         tensors1 = self._get_test_data(device, dtype, N)
         expected = [torch_op(tensors1[i]) for i in range(N)]
@@ -59,7 +57,6 @@
         self.assertEqual(res, tensors)
         self.assertEqual(tensors, expected)
 
->>>>>>> c035e327
     #
     # Unary ops
     #
@@ -104,48 +101,6 @@
         self._test_pointwise_op(device, dtype, torch._foreach_addcdiv, torch._foreach_addcdiv_, torch.addcdiv)
 
     #
-<<<<<<< HEAD
-    # Pointwise ops
-    #
-    @dtypes(*torch.testing.get_all_dtypes(include_bfloat16=False, include_bool=False, include_complex=False))
-    def test_addcmul(self, device, dtype):
-        if device == 'cpu':
-            if dtype in [torch.bfloat16, torch.half]:
-                return
-
-        tensors = [torch.ones(20, 20, device=device, dtype=dtype) for n in range(20)]
-        tensors1 = [torch.ones(20, 20, device=device, dtype=dtype) for n in range(20)]
-        tensors2 = [torch.ones(20, 20, device=device, dtype=dtype) for n in range(20)]
-
-        res = torch._foreach_addcmul(tensors, tensors1, tensors2, 2)
-        self.assertEqual([tensors[n].addcmul(tensors1[n], tensors2[n], value=2) for n in range(20)], res)
-
-        torch._foreach_addcmul_(tensors, tensors1, tensors2, 2)
-        self.assertEqual(res, tensors)
-
-    @dtypes(*torch.testing.get_all_dtypes(include_bfloat16=False, include_bool=False, include_complex=False))
-    def test_addcdiv(self, device, dtype):
-        if dtype in [torch.int8, torch.int16, torch.int32, torch.int64, torch.uint8]:
-            # Integer division of tensors using div or / is no longer supported
-            return
-
-        if device == 'cpu':
-            if dtype in [torch.bfloat16, torch.half]:
-                return
-
-        tensors = [torch.ones(20, 20, device=device, dtype=dtype) for n in range(20)]
-        tensors1 = [torch.ones(20, 20, device=device, dtype=dtype) for n in range(20)]
-        tensors2 = [torch.ones(20, 20, device=device, dtype=dtype) for n in range(20)]
-
-        res = torch._foreach_addcdiv(tensors, tensors1, tensors2, 2)
-        self.assertEqual([tensors[n].addcdiv(tensors1[n], tensors2[n], value=2) for n in range(20)], res)
-
-        torch._foreach_addcdiv_(tensors, tensors1, tensors2, 2)
-        self.assertEqual(res, tensors)
-
-    #
-=======
->>>>>>> c035e327
     # Ops with scalar
     #
     @dtypes(*torch.testing.get_all_dtypes())
